<<<<<<< HEAD
export { PricingTableOne, type PricingTableOneProps } from "@/registry/billingsdk/pricing-table-one"

=======
"use client";

import { Check, Zap } from "lucide-react";
import { useState, useId } from "react";
import { motion, AnimatePresence } from "motion/react";
import { cva, type VariantProps } from "class-variance-authority";

import { Badge } from "@/components/ui/badge";
import { Button } from "@/components/ui/button";
import { Label } from "@/components/ui/label";
import { RadioGroup, RadioGroupItem } from "@/components/ui/radio-group";
import { Separator } from "@/components/ui/separator";
import { type Plan } from "@/lib/billingsdk-config";
import { cn } from "@/lib/utils";

const sectionVariants = cva("py-32", {
  variants: {
    size: {
      small: "py-6 md:py-12",
      medium: "py-10 md:py-20",
      large: "py-16 md:py-32",
    },
    theme: {
      minimal: "",
      classic: "bg-gradient-to-b from-background to-muted/20 relative overflow-hidden",
    },
  },
  defaultVariants: {
    size: "medium",
    theme: "minimal",
  },
});

const titleVariants = cva("text-pretty text-left font-bold", {
  variants: {
    size: {
      small: "text-3xl lg:text-4xl",
      medium: "text-4xl lg:text-5xl",
      large: "text-4xl lg:text-6xl",
    },
    theme: {
      minimal: "",
      classic: "text-center bg-gradient-to-r from-foreground to-muted-foreground bg-clip-text text-transparent p-1",
    },
  },
  defaultVariants: {
    size: "large",
    theme: "minimal",
  },
});

const descriptionVariants = cva("text-muted-foreground max-w-3xl", {
  variants: {
    size: {
      small: "text-base lg:text-lg",
      medium: "text-lg lg:text-xl",
      large: "lg:text-xl",
    },
    theme: {
      minimal: "text-left",
      classic: "text-center mx-auto",
    },
  },
  defaultVariants: {
    size: "large",
    theme: "minimal",
  },
});

const cardVariants = cva(
  "flex w-full flex-col rounded-lg border text-left h-full transition-all duration-300",
  {
    variants: {
      size: {
        small: "p-4",
        medium: "p-5",
        large: "p-6",
      },
      theme: {
        minimal: "",
        classic: "hover:shadow-xl backdrop-blur-sm bg-card/50 border-border/50",
      },
      highlight: {
        true: "",
        false: "",
      },
    },
    compoundVariants: [
      {
        theme: "classic",
        highlight: true,
        className: "ring-2 ring-primary/20 border-primary/30 bg-gradient-to-b from-primary/5 to-transparent relative overflow-hidden",
      },
      {
        theme: "minimal",
        highlight: true,
        className: "bg-muted",
      },
    ],
    defaultVariants: {
      size: "large",
      theme: "minimal",
      highlight: false,
    },
  }
);

const priceTextVariants = cva("font-medium", {
  variants: {
    size: {
      small: "text-3xl",
      medium: "text-4xl",
      large: "text-4xl",
    },
    theme: {
      minimal: "",
      classic: "text-5xl font-extrabold bg-gradient-to-r from-foreground to-muted-foreground bg-clip-text text-transparent",
    },
  },
  defaultVariants: {
    size: "large",
    theme: "minimal",
  },
});

const featureIconVariants = cva("", {
  variants: {
    size: {
      small: "size-3",
      medium: "size-4",
      large: "size-4",
    },
    theme: {
      minimal: "text-primary",
      classic: "text-emerald-500",
    },
  },
  defaultVariants: {
    size: "large",
    theme: "minimal",
  },
});

const highlightBadgeVariants = cva("mb-8 block w-fit", {
  variants: {
    theme: {
      minimal: "",
      classic: "bg-gradient-to-r from-primary to-primary/80 text-primary-foreground border-primary/20 shadow-lg",
    },
  },
  defaultVariants: {
    theme: "minimal",
  },
});

const toggleVariants = cva("flex h-11 w-fit shrink-0 items-center rounded-md p-1 text-lg", {
  variants: {
    theme: {
      minimal: "bg-muted",
      classic: "bg-muted/50 backdrop-blur-sm border border-border/50 shadow-lg",
    },
  },
  defaultVariants: {
    theme: "minimal",
  },
});

const buttonVariants = cva(
  "gap-2 whitespace-nowrap focus-visible:outline-none focus-visible:ring-1 focus-visible:ring-ring disabled:pointer-events-none disabled:opacity-50 [&_svg]:pointer-events-none [&_svg]:size-4 [&_svg]:shrink-0 transition-all duration-300",
  {
    variants: {
      theme: {
        minimal: "shadow hover:bg-primary/90 h-9 py-2 group bg-primary text-primary-foreground ring-primary before:from-primary-foreground/20 after:from-primary-foreground/10 relative isolate inline-flex w-full items-center justify-center overflow-hidden rounded-md px-3 text-left text-sm font-medium ring-1 before:pointer-events-none before:absolute before:inset-0 before:-z-10 before:rounded-md before:bg-gradient-to-b before:opacity-80 before:transition-opacity before:duration-300 before:ease-[cubic-bezier(0.4,0.36,0,1)] after:pointer-events-none after:absolute after:inset-0 after:-z-10 after:rounded-md after:bg-gradient-to-b after:to-transparent after:mix-blend-overlay hover:cursor-pointer",
        classic: "relative overflow-hidden bg-gradient-to-r from-primary to-primary/80 text-primary-foreground font-semibold py-3 px-6 rounded-lg hover:shadow-xl active:scale-95 border border-primary/20",
      },
    },
    defaultVariants: {
      theme: "minimal",
    },
  }
);

interface PricingTableOneProps extends VariantProps<typeof sectionVariants> {
  className?: string;
  plans: Plan[];
  title?: string;
  description?: string;
  onPlanSelect?: (planId: string) => void;
}

export function PricingTableOne({ 
  className, 
  plans, 
  title, 
  description, 
  onPlanSelect, 
  size,
  theme = "minimal"
}: PricingTableOneProps) {
  const [isAnnually, setIsAnnually] = useState(false);
  const uniqueId = useId(); // Generate unique ID automatically

  function calculateDiscount(monthlyPrice: string, yearlyPrice: string): number {
    const monthly = parseFloat(monthlyPrice);
    const yearly = parseFloat(yearlyPrice);

    if (
      monthlyPrice.toLowerCase() === "custom" ||
      yearlyPrice.toLowerCase() === "custom" ||
      isNaN(monthly) ||
      isNaN(yearly) ||
      monthly === 0
    ) {
      return 0;
    }

    const discount = ((monthly * 12 - yearly) / (monthly * 12)) * 100;
    return Math.round(discount);
  }

  const yearlyPriceDiscount = plans.length
    ? Math.max(
      ...plans.map((plan) =>
        calculateDiscount(plan.monthlyPrice, plan.yearlyPrice)
      )
    )
    : 0;

  return (
    <section className={cn(sectionVariants({ size, theme }), className)}>
      {/* Classic theme background elements */}
      {theme === "classic" && (
        <>
          <div className="absolute inset-0 bg-grid-pattern opacity-5" />
          <div className="absolute top-1/2 left-1/2 -translate-x-1/2 -translate-y-1/2 w-96 h-96 bg-primary/5 rounded-full blur-3xl" />
          <div className="absolute top-1/4 right-1/4 w-64 h-64 bg-secondary/5 rounded-full blur-2xl" />
        </>
      )}
      
      <div className={cn("container relative", "p-0 md:p-[1rem]")}>
        <div className="mx-auto flex max-w-7xl flex-col gap-6">
          <div className={cn("flex flex-col gap-4", theme === "classic" && "text-center")}>
            <h2 className={cn(titleVariants({ size, theme }))}>
              {title || "Pricing"}
            </h2>
          </div>

          <div className={cn(
            "flex flex-col justify-between gap-5 md:gap-10",
            theme === "classic" ? "md:flex-col md:items-center" : "md:flex-row"
          )}>
            <p className={cn(descriptionVariants({ size, theme }))}>
              {description || "Transparent pricing with no hidden fees. Upgrade or downgrade anytime."}
            </p>
            <div className={cn(toggleVariants({ theme }), theme === "classic" && "mx-auto")}>
              <RadioGroup
                defaultValue="monthly"
                className="h-full grid-cols-2"
                onValueChange={(value) => {
                  setIsAnnually(value === "annually");
                }}
              >
                <div className='has-[button[data-state="checked"]]:bg-background h-full rounded-md transition-all'>
                  <RadioGroupItem
                    value="monthly"
                    id={`${uniqueId}-monthly`}
                    className="peer sr-only"
                  />
                  <Label
                    htmlFor={`${uniqueId}-monthly`}
                    className="text-muted-foreground peer-data-[state=checked]:text-primary flex h-full cursor-pointer items-center justify-center px-2 md:px-7 font-semibold transition-all hover:text-foreground"
                  >
                    Monthly
                  </Label>
                </div>
                <div className='has-[button[data-state="checked"]]:bg-background h-full rounded-md transition-all'>
                  <RadioGroupItem
                    value="annually"
                    id={`${uniqueId}-annually`}
                    className="peer sr-only"
                  />
                  <Label
                    htmlFor={`${uniqueId}-annually`}
                    className="text-muted-foreground peer-data-[state=checked]:text-primary flex h-full cursor-pointer items-center justify-center gap-1 px-2 md:px-7 font-semibold transition-all hover:text-foreground"
                  >
                    Yearly
                    {yearlyPriceDiscount > 0 && (
                      <span className="ml-1 rounded bg-primary/10 px-2 py-0.5 text-xs text-primary border border-primary/20 font-medium">
                        Save {yearlyPriceDiscount}%
                      </span>
                    )}
                  </Label>
                </div>
              </RadioGroup>
            </div>
          </div>

          <div className="flex w-full flex-col items-stretch gap-6 md:flex-row md:items-stretch">
            {plans.map((plan, index) => (
              <motion.div
                key={plan.id}
                layout
                initial={{ opacity: 0 }}
                animate={{ opacity: 1 }}
                transition={{ duration: 0.3, delay: index * 0.1 }}
                className={cn(
                  cardVariants({ 
                    size, 
                    theme, 
                    highlight: plan.highlight 
                  })
                )}
              >
                {/* Classic theme highlight effect */}
                {theme === "classic" && plan.highlight && (
                  <>
                    <div className="absolute -top-px left-1/2 -translate-x-1/2 w-32 h-px bg-gradient-to-r from-transparent via-primary to-transparent" />
                    <div className="absolute top-4 right-4">
                      <Badge className={highlightBadgeVariants({ theme })}>
                        Most Popular
                      </Badge>
                    </div>
                  </>
                )}
                
                <Badge className={cn(
                  theme === "classic" && !plan.highlight 
                    ? "bg-muted text-muted-foreground border-border/50 mb-8" 
                    : highlightBadgeVariants({ theme })
                )}>
                  {plan.title}
                </Badge>
                
                <AnimatePresence mode="wait">
                  <motion.div
                    key={isAnnually ? "year" : "month"}
                    initial={{ opacity: 0, y: 10 }}
                    animate={{ opacity: 1, y: 0 }}
                    exit={{ opacity: 0, y: -10 }}
                    transition={{ duration: 0.2 }}
                  >
                    {isAnnually ? (
                      <>
                        <span className={cn("my-auto", priceTextVariants({ size, theme }))}>
                          {parseFloat(plan.yearlyPrice) >= 0 && (
                            <>
                              {plan.currency}
                            </>
                          )}
                          {plan.yearlyPrice}
                          {calculateDiscount(plan.monthlyPrice, plan.yearlyPrice) > 0 && (
                            <span className={cn(
                              "text-xs ml-2",
                              theme === "classic" ? "text-emerald-500 font-semibold" : "underline"
                            )}>
                              {calculateDiscount(plan.monthlyPrice, plan.yearlyPrice)}% off
                            </span>
                          )}
                        </span>
                        <p className="text-muted-foreground">per year</p>
                      </>
                    ) : (
                      <>
                        <span className={cn(priceTextVariants({ size, theme }))}>
                          {parseFloat(plan.monthlyPrice) >= 0 && (
                            <>
                              {plan.currency}
                            </>
                          )}
                          {plan.monthlyPrice}
                        </span>
                        <p className="text-muted-foreground">per month</p>
                      </>
                    )}
                  </motion.div>
                </AnimatePresence>

                <Separator className={cn(
                  "my-6",
                  theme === "classic" && "bg-gradient-to-r from-transparent via-border to-transparent"
                )} />
                
                <div className="flex h-full flex-col justify-between gap-10">
                  <ul className="text-muted-foreground space-y-4">
                    {plan.features.map((feature, featureIndex) => (
                      <motion.li 
                        key={featureIndex} 
                        className="flex items-center gap-3"
                        initial={{ opacity: 0, x: -10 }}
                        animate={{ opacity: 1, x: 0 }}
                        transition={{ duration: 0.3, delay: featureIndex * 0.05 }}
                      >
                        <Check className={cn(featureIconVariants({ size, theme }))} />
                        <span className={cn(
                          theme === "classic" && "text-foreground/90"
                        )}>
                          {feature.name}
                        </span>
                      </motion.li>
                    ))}
                  </ul>

                  <Button
                    className={buttonVariants({ theme })}
                    onClick={() => onPlanSelect?.(plan.id)}
                    aria-label={`Select ${plan.title} plan`}
                  >
                    {theme === "classic" && plan.highlight && (
                      <Zap className="w-4 h-4 mr-1" />
                    )}
                    {plan.buttonText}
                    {theme === "classic" && (
                      <div className="absolute inset-0 bg-gradient-to-r from-white/0 via-white/10 to-white/0 translate-x-[-100%] hover:translate-x-[100%] transition-transform duration-700" />
                    )}
                  </Button>
                </div>
              </motion.div>
            ))}
          </div>
        </div>
      </div>
    </section>
  );
}
>>>>>>> a92b4bd3
<|MERGE_RESOLUTION|>--- conflicted
+++ resolved
@@ -1,429 +1,3 @@
-<<<<<<< HEAD
-export { PricingTableOne, type PricingTableOneProps } from "@/registry/billingsdk/pricing-table-one"
-
-=======
-"use client";
-
-import { Check, Zap } from "lucide-react";
-import { useState, useId } from "react";
-import { motion, AnimatePresence } from "motion/react";
-import { cva, type VariantProps } from "class-variance-authority";
-
-import { Badge } from "@/components/ui/badge";
-import { Button } from "@/components/ui/button";
-import { Label } from "@/components/ui/label";
-import { RadioGroup, RadioGroupItem } from "@/components/ui/radio-group";
-import { Separator } from "@/components/ui/separator";
-import { type Plan } from "@/lib/billingsdk-config";
-import { cn } from "@/lib/utils";
-
-const sectionVariants = cva("py-32", {
-  variants: {
-    size: {
-      small: "py-6 md:py-12",
-      medium: "py-10 md:py-20",
-      large: "py-16 md:py-32",
-    },
-    theme: {
-      minimal: "",
-      classic: "bg-gradient-to-b from-background to-muted/20 relative overflow-hidden",
-    },
-  },
-  defaultVariants: {
-    size: "medium",
-    theme: "minimal",
-  },
-});
-
-const titleVariants = cva("text-pretty text-left font-bold", {
-  variants: {
-    size: {
-      small: "text-3xl lg:text-4xl",
-      medium: "text-4xl lg:text-5xl",
-      large: "text-4xl lg:text-6xl",
-    },
-    theme: {
-      minimal: "",
-      classic: "text-center bg-gradient-to-r from-foreground to-muted-foreground bg-clip-text text-transparent p-1",
-    },
-  },
-  defaultVariants: {
-    size: "large",
-    theme: "minimal",
-  },
-});
-
-const descriptionVariants = cva("text-muted-foreground max-w-3xl", {
-  variants: {
-    size: {
-      small: "text-base lg:text-lg",
-      medium: "text-lg lg:text-xl",
-      large: "lg:text-xl",
-    },
-    theme: {
-      minimal: "text-left",
-      classic: "text-center mx-auto",
-    },
-  },
-  defaultVariants: {
-    size: "large",
-    theme: "minimal",
-  },
-});
-
-const cardVariants = cva(
-  "flex w-full flex-col rounded-lg border text-left h-full transition-all duration-300",
-  {
-    variants: {
-      size: {
-        small: "p-4",
-        medium: "p-5",
-        large: "p-6",
-      },
-      theme: {
-        minimal: "",
-        classic: "hover:shadow-xl backdrop-blur-sm bg-card/50 border-border/50",
-      },
-      highlight: {
-        true: "",
-        false: "",
-      },
-    },
-    compoundVariants: [
-      {
-        theme: "classic",
-        highlight: true,
-        className: "ring-2 ring-primary/20 border-primary/30 bg-gradient-to-b from-primary/5 to-transparent relative overflow-hidden",
-      },
-      {
-        theme: "minimal",
-        highlight: true,
-        className: "bg-muted",
-      },
-    ],
-    defaultVariants: {
-      size: "large",
-      theme: "minimal",
-      highlight: false,
-    },
-  }
-);
-
-const priceTextVariants = cva("font-medium", {
-  variants: {
-    size: {
-      small: "text-3xl",
-      medium: "text-4xl",
-      large: "text-4xl",
-    },
-    theme: {
-      minimal: "",
-      classic: "text-5xl font-extrabold bg-gradient-to-r from-foreground to-muted-foreground bg-clip-text text-transparent",
-    },
-  },
-  defaultVariants: {
-    size: "large",
-    theme: "minimal",
-  },
-});
-
-const featureIconVariants = cva("", {
-  variants: {
-    size: {
-      small: "size-3",
-      medium: "size-4",
-      large: "size-4",
-    },
-    theme: {
-      minimal: "text-primary",
-      classic: "text-emerald-500",
-    },
-  },
-  defaultVariants: {
-    size: "large",
-    theme: "minimal",
-  },
-});
-
-const highlightBadgeVariants = cva("mb-8 block w-fit", {
-  variants: {
-    theme: {
-      minimal: "",
-      classic: "bg-gradient-to-r from-primary to-primary/80 text-primary-foreground border-primary/20 shadow-lg",
-    },
-  },
-  defaultVariants: {
-    theme: "minimal",
-  },
-});
-
-const toggleVariants = cva("flex h-11 w-fit shrink-0 items-center rounded-md p-1 text-lg", {
-  variants: {
-    theme: {
-      minimal: "bg-muted",
-      classic: "bg-muted/50 backdrop-blur-sm border border-border/50 shadow-lg",
-    },
-  },
-  defaultVariants: {
-    theme: "minimal",
-  },
-});
-
-const buttonVariants = cva(
-  "gap-2 whitespace-nowrap focus-visible:outline-none focus-visible:ring-1 focus-visible:ring-ring disabled:pointer-events-none disabled:opacity-50 [&_svg]:pointer-events-none [&_svg]:size-4 [&_svg]:shrink-0 transition-all duration-300",
-  {
-    variants: {
-      theme: {
-        minimal: "shadow hover:bg-primary/90 h-9 py-2 group bg-primary text-primary-foreground ring-primary before:from-primary-foreground/20 after:from-primary-foreground/10 relative isolate inline-flex w-full items-center justify-center overflow-hidden rounded-md px-3 text-left text-sm font-medium ring-1 before:pointer-events-none before:absolute before:inset-0 before:-z-10 before:rounded-md before:bg-gradient-to-b before:opacity-80 before:transition-opacity before:duration-300 before:ease-[cubic-bezier(0.4,0.36,0,1)] after:pointer-events-none after:absolute after:inset-0 after:-z-10 after:rounded-md after:bg-gradient-to-b after:to-transparent after:mix-blend-overlay hover:cursor-pointer",
-        classic: "relative overflow-hidden bg-gradient-to-r from-primary to-primary/80 text-primary-foreground font-semibold py-3 px-6 rounded-lg hover:shadow-xl active:scale-95 border border-primary/20",
-      },
-    },
-    defaultVariants: {
-      theme: "minimal",
-    },
-  }
-);
-
-interface PricingTableOneProps extends VariantProps<typeof sectionVariants> {
-  className?: string;
-  plans: Plan[];
-  title?: string;
-  description?: string;
-  onPlanSelect?: (planId: string) => void;
-}
-
-export function PricingTableOne({ 
-  className, 
-  plans, 
-  title, 
-  description, 
-  onPlanSelect, 
-  size,
-  theme = "minimal"
-}: PricingTableOneProps) {
-  const [isAnnually, setIsAnnually] = useState(false);
-  const uniqueId = useId(); // Generate unique ID automatically
-
-  function calculateDiscount(monthlyPrice: string, yearlyPrice: string): number {
-    const monthly = parseFloat(monthlyPrice);
-    const yearly = parseFloat(yearlyPrice);
-
-    if (
-      monthlyPrice.toLowerCase() === "custom" ||
-      yearlyPrice.toLowerCase() === "custom" ||
-      isNaN(monthly) ||
-      isNaN(yearly) ||
-      monthly === 0
-    ) {
-      return 0;
-    }
-
-    const discount = ((monthly * 12 - yearly) / (monthly * 12)) * 100;
-    return Math.round(discount);
-  }
-
-  const yearlyPriceDiscount = plans.length
-    ? Math.max(
-      ...plans.map((plan) =>
-        calculateDiscount(plan.monthlyPrice, plan.yearlyPrice)
-      )
-    )
-    : 0;
-
-  return (
-    <section className={cn(sectionVariants({ size, theme }), className)}>
-      {/* Classic theme background elements */}
-      {theme === "classic" && (
-        <>
-          <div className="absolute inset-0 bg-grid-pattern opacity-5" />
-          <div className="absolute top-1/2 left-1/2 -translate-x-1/2 -translate-y-1/2 w-96 h-96 bg-primary/5 rounded-full blur-3xl" />
-          <div className="absolute top-1/4 right-1/4 w-64 h-64 bg-secondary/5 rounded-full blur-2xl" />
-        </>
-      )}
-      
-      <div className={cn("container relative", "p-0 md:p-[1rem]")}>
-        <div className="mx-auto flex max-w-7xl flex-col gap-6">
-          <div className={cn("flex flex-col gap-4", theme === "classic" && "text-center")}>
-            <h2 className={cn(titleVariants({ size, theme }))}>
-              {title || "Pricing"}
-            </h2>
-          </div>
-
-          <div className={cn(
-            "flex flex-col justify-between gap-5 md:gap-10",
-            theme === "classic" ? "md:flex-col md:items-center" : "md:flex-row"
-          )}>
-            <p className={cn(descriptionVariants({ size, theme }))}>
-              {description || "Transparent pricing with no hidden fees. Upgrade or downgrade anytime."}
-            </p>
-            <div className={cn(toggleVariants({ theme }), theme === "classic" && "mx-auto")}>
-              <RadioGroup
-                defaultValue="monthly"
-                className="h-full grid-cols-2"
-                onValueChange={(value) => {
-                  setIsAnnually(value === "annually");
-                }}
-              >
-                <div className='has-[button[data-state="checked"]]:bg-background h-full rounded-md transition-all'>
-                  <RadioGroupItem
-                    value="monthly"
-                    id={`${uniqueId}-monthly`}
-                    className="peer sr-only"
-                  />
-                  <Label
-                    htmlFor={`${uniqueId}-monthly`}
-                    className="text-muted-foreground peer-data-[state=checked]:text-primary flex h-full cursor-pointer items-center justify-center px-2 md:px-7 font-semibold transition-all hover:text-foreground"
-                  >
-                    Monthly
-                  </Label>
-                </div>
-                <div className='has-[button[data-state="checked"]]:bg-background h-full rounded-md transition-all'>
-                  <RadioGroupItem
-                    value="annually"
-                    id={`${uniqueId}-annually`}
-                    className="peer sr-only"
-                  />
-                  <Label
-                    htmlFor={`${uniqueId}-annually`}
-                    className="text-muted-foreground peer-data-[state=checked]:text-primary flex h-full cursor-pointer items-center justify-center gap-1 px-2 md:px-7 font-semibold transition-all hover:text-foreground"
-                  >
-                    Yearly
-                    {yearlyPriceDiscount > 0 && (
-                      <span className="ml-1 rounded bg-primary/10 px-2 py-0.5 text-xs text-primary border border-primary/20 font-medium">
-                        Save {yearlyPriceDiscount}%
-                      </span>
-                    )}
-                  </Label>
-                </div>
-              </RadioGroup>
-            </div>
-          </div>
-
-          <div className="flex w-full flex-col items-stretch gap-6 md:flex-row md:items-stretch">
-            {plans.map((plan, index) => (
-              <motion.div
-                key={plan.id}
-                layout
-                initial={{ opacity: 0 }}
-                animate={{ opacity: 1 }}
-                transition={{ duration: 0.3, delay: index * 0.1 }}
-                className={cn(
-                  cardVariants({ 
-                    size, 
-                    theme, 
-                    highlight: plan.highlight 
-                  })
-                )}
-              >
-                {/* Classic theme highlight effect */}
-                {theme === "classic" && plan.highlight && (
-                  <>
-                    <div className="absolute -top-px left-1/2 -translate-x-1/2 w-32 h-px bg-gradient-to-r from-transparent via-primary to-transparent" />
-                    <div className="absolute top-4 right-4">
-                      <Badge className={highlightBadgeVariants({ theme })}>
-                        Most Popular
-                      </Badge>
-                    </div>
-                  </>
-                )}
-                
-                <Badge className={cn(
-                  theme === "classic" && !plan.highlight 
-                    ? "bg-muted text-muted-foreground border-border/50 mb-8" 
-                    : highlightBadgeVariants({ theme })
-                )}>
-                  {plan.title}
-                </Badge>
-                
-                <AnimatePresence mode="wait">
-                  <motion.div
-                    key={isAnnually ? "year" : "month"}
-                    initial={{ opacity: 0, y: 10 }}
-                    animate={{ opacity: 1, y: 0 }}
-                    exit={{ opacity: 0, y: -10 }}
-                    transition={{ duration: 0.2 }}
-                  >
-                    {isAnnually ? (
-                      <>
-                        <span className={cn("my-auto", priceTextVariants({ size, theme }))}>
-                          {parseFloat(plan.yearlyPrice) >= 0 && (
-                            <>
-                              {plan.currency}
-                            </>
-                          )}
-                          {plan.yearlyPrice}
-                          {calculateDiscount(plan.monthlyPrice, plan.yearlyPrice) > 0 && (
-                            <span className={cn(
-                              "text-xs ml-2",
-                              theme === "classic" ? "text-emerald-500 font-semibold" : "underline"
-                            )}>
-                              {calculateDiscount(plan.monthlyPrice, plan.yearlyPrice)}% off
-                            </span>
-                          )}
-                        </span>
-                        <p className="text-muted-foreground">per year</p>
-                      </>
-                    ) : (
-                      <>
-                        <span className={cn(priceTextVariants({ size, theme }))}>
-                          {parseFloat(plan.monthlyPrice) >= 0 && (
-                            <>
-                              {plan.currency}
-                            </>
-                          )}
-                          {plan.monthlyPrice}
-                        </span>
-                        <p className="text-muted-foreground">per month</p>
-                      </>
-                    )}
-                  </motion.div>
-                </AnimatePresence>
-
-                <Separator className={cn(
-                  "my-6",
-                  theme === "classic" && "bg-gradient-to-r from-transparent via-border to-transparent"
-                )} />
-                
-                <div className="flex h-full flex-col justify-between gap-10">
-                  <ul className="text-muted-foreground space-y-4">
-                    {plan.features.map((feature, featureIndex) => (
-                      <motion.li 
-                        key={featureIndex} 
-                        className="flex items-center gap-3"
-                        initial={{ opacity: 0, x: -10 }}
-                        animate={{ opacity: 1, x: 0 }}
-                        transition={{ duration: 0.3, delay: featureIndex * 0.05 }}
-                      >
-                        <Check className={cn(featureIconVariants({ size, theme }))} />
-                        <span className={cn(
-                          theme === "classic" && "text-foreground/90"
-                        )}>
-                          {feature.name}
-                        </span>
-                      </motion.li>
-                    ))}
-                  </ul>
-
-                  <Button
-                    className={buttonVariants({ theme })}
-                    onClick={() => onPlanSelect?.(plan.id)}
-                    aria-label={`Select ${plan.title} plan`}
-                  >
-                    {theme === "classic" && plan.highlight && (
-                      <Zap className="w-4 h-4 mr-1" />
-                    )}
-                    {plan.buttonText}
-                    {theme === "classic" && (
-                      <div className="absolute inset-0 bg-gradient-to-r from-white/0 via-white/10 to-white/0 translate-x-[-100%] hover:translate-x-[100%] transition-transform duration-700" />
-                    )}
-                  </Button>
-                </div>
-              </motion.div>
-            ))}
-          </div>
-        </div>
-      </div>
-    </section>
-  );
-}
->>>>>>> a92b4bd3
+
+"use client";
+export { PricingTableOne, type PricingTableOneProps } from "@/registry/billingsdk/pricing-table-one"