--- conflicted
+++ resolved
@@ -14,11 +14,7 @@
                         <div className="lg:col-span-1">
                             <div className="flex items-center mb-4">
                                 <div className="flex items-center justify-center">
-<<<<<<< HEAD
                                     <img src="/logo/Logo.svg" alt="BillingSDK Logo" width="160" height="32" className="h-8 w-40" />
-=======
-                                    <Image src="/logo/Logo.svg" alt="BillingSDK Logo" width={160} height={32} className="h-8 w-40" />
->>>>>>> 133386a3
                                 </div>
                             </div>
                             <p className="text-sm text-muted-foreground mb-4">
@@ -32,11 +28,8 @@
                                 </Button>
                                 <Button variant="ghost" size="sm" asChild>
                                     <Link href="https://dodopayments.com/" target="_blank" rel="noopener noreferrer">
-<<<<<<< HEAD
                                         <img src="/logo/logo-dodo.svg" alt="Dodo Payments" width="16" height="16" className="h-4 w-4" />
-=======
-                                        <Image src="/logo/logo-dodo.svg" alt="Dodo Payments" width={16} height={16} className="h-4 w-4" />
->>>>>>> 133386a3
+
                                     </Link>
                                 </Button>
                                 <Button variant="ghost" size="sm" asChild>
