--- conflicted
+++ resolved
@@ -38,14 +38,11 @@
 import { ProrationPreviewDemo } from '@/components/proration-preview-demo';
 import { CouponDemo } from '@/components/coupon-demo';
 import { BillingSummaryCardDemo } from '@/components/billing-summary-card-demo';
-<<<<<<< HEAD
 import CouponApplicatorDemo from '@/components/coupon-applicator-demo';
-=======
 import { UpcomingChargesDemo } from '@/components/upcoming-charges-demo';
 import { BillingSettings2Demo } from '@/components/billing-settings-2-demo';
 import { PricingTableSixDemo } from '@/components/pricing-table-six-demo';
 import { UsageBasedPricingDemo } from '@/components/usage-based-pricing-demo';
->>>>>>> 3305eac6
 
 // use this function to get MDX components, you will need it for rendering MDX
 export function getMDXComponents(components?: MDXComponents): MDXComponents {
@@ -89,15 +86,12 @@
     PaymentDetailsDemo,
     ProrationPreviewDemo,
     CouponDemo,
-<<<<<<< HEAD
 	 BillingSummaryCardDemo,
-	 CouponApplicatorDemo
-=======
+	 CouponApplicatorDemo,
 	  BillingSummaryCardDemo,
     UpcomingChargesDemo,
 	  PricingTableSixDemo,
 	 BillingSettings2Demo,
     UsageBasedPricingDemo
->>>>>>> 3305eac6
   };
 }