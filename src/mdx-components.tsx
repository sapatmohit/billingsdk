import defaultMdxComponents from 'fumadocs-ui/mdx';
import type { MDXComponents } from 'mdx/types';
import * as TabsComponents from 'fumadocs-ui/components/tabs';
import { PreviewComponents } from '@/components/preview/preview-components';
import { CancelSubscriptionCardDemo } from '@/components/cancel-subscription-card-demo';
import { CancelSubscriptionCardTwoDemo } from '@/components/cancel-subscription-card-two-demo';
import { CancelSubscriptionDialogDemo } from '@/components/cancel-subscription-dialog-demo';
import { PricingTableOneDemo } from '@/components/pricing-table-one-demo';
import { PricingTableOneMinimalDemo } from '@/components/pricing-table-one-minimal-demo';
import { PricingTableTwoMinimalDemo } from '@/components/pricing-table-two-minimal-demo';
import { PricingTableTwoDemo } from '@/components/pricing-table-two-demo';
import { PricingTableThreeDemo } from '@/components/pricing-table-three-demo';
import { PricingTableFourDemo } from '@/components/pricing-table-four-demo';
import { SubscriptionManagementDemo } from '@/components/subscription-management-demo';
import { UpdatePlanDialogDemo } from '@/components/update-plan-dialog-demo';
import { UpdatePlanCardDemo } from '@/components/update-plan-card-demo';
import UsageMeterLinearDemo from '@/components/usage-meter-linear-demo';
import UsageMeterCircleDemo from '@/components/usage-meter-circle-demo';
import BannerDemo from '@/components/banner-demo';
import BannerGradientDemo from '@/components/banner-gradient-demo';
import BannerDemoTwo from '@/components/banner-demo-two';
import BannerDemoThree from '@/components/banner-demo-three';
import BannerDestructiveDemo from '@/components/banner-destructive-demo';
import BannerWarningDemo from '@/components/banner-warning-demo';
import BannerSuccessDemo from '@/components/banner-success-demo';
import BannerInfoDemo from '@/components/banner-info-demo';
import BannerAnnouncementDemo from '@/components/banner-announcement-demo';
import CustomUsageMeterCircleDemo from '@/components/custom-usage-meter-circle-demo';
import CustomUsageMeterLinearDemo from '@/components/custom-usage-meter-linear-demo';
import InvoiceHistoryDemo from '@/components/invoice-history-demo';
import UsageTableDemo from '@/components/usage-table-demo';
import { PaymentMethodSelectorDemo } from '@/components/payment-method-selector-demo';
import { PaymentMethodManagerDemo } from '@/components/payment-method-manager-demo';
import { PaymentSuccessDialogDemo } from '@/components/payment-success-dialog-demo';
import { PricingTableFiveDemo } from '@/components/pricing-table-five-demo';
import { PricingTableFiveDemoMinimal } from '@/components/pricing-table-five-minimal-demo';
import { PaymentDetailsDemo } from '@/components/payment-details-demo';
import { ProrationPreviewDemo } from '@/components/proration-preview-demo';
import { CouponDemo } from '@/components/coupon-demo';
import { BillingSummaryCardDemo } from '@/components/billing-summary-card-demo';
import { UpcomingChargesDemo } from '@/components/upcoming-charges-demo';
import { BillingSettings2Demo } from '@/components/billing-settings-2-demo';
import { PricingTableSixDemo } from '@/components/pricing-table-six-demo';
import { UsageBasedPricingDemo } from '@/components/usage-based-pricing-demo';
<<<<<<< HEAD
import { DetailedUsageTableDemo } from '@/components/detailed-usage-table-demo';
=======
import { PricingTableSevenDemo } from '@/components/pricing-table-seven-demo';
>>>>>>> 80912217

// use this function to get MDX components, you will need it for rendering MDX
export function getMDXComponents(components?: MDXComponents): MDXComponents {
  return {
    ...defaultMdxComponents,
    ...components,
    ...TabsComponents,
    PreviewComponents,
    PricingTableOneDemo,
    PricingTableOneMinimalDemo,
    PricingTableTwoDemo,
    PricingTableTwoMinimalDemo,
    PricingTableThreeDemo,
    PricingTableFourDemo,
    PricingTableFiveDemo,
    PricingTableFiveDemoMinimal,
    CancelSubscriptionCardDemo,
    CancelSubscriptionCardTwoDemo,
    CancelSubscriptionDialogDemo,
    SubscriptionManagementDemo,
    UpdatePlanDialogDemo,
    UpdatePlanCardDemo,
    UsageMeterLinearDemo,
    CustomUsageMeterCircleDemo,
    UsageMeterCircleDemo,
    CustomUsageMeterLinearDemo,
    BannerDemo,
    BannerDemoTwo,
    BannerDemoThree,
    BannerGradientDemo,
    BannerDestructiveDemo,
    BannerWarningDemo,
    BannerSuccessDemo,
    BannerInfoDemo,
    BannerAnnouncementDemo,
    InvoiceHistoryDemo,
    UsageTableDemo,
    PaymentMethodSelectorDemo,
    PaymentMethodManagerDemo,
    PaymentSuccessDialogDemo,
    PaymentDetailsDemo,
    ProrationPreviewDemo,
    CouponDemo,
	  BillingSummaryCardDemo,
    UpcomingChargesDemo,
	  PricingTableSixDemo,
<<<<<<< HEAD
	  BillingSettings2Demo,
    UsageBasedPricingDemo,
    DetailedUsageTableDemo,
=======
    PricingTableSevenDemo,
	 BillingSettings2Demo,
    UsageBasedPricingDemo
>>>>>>> 80912217
  };
}<|MERGE_RESOLUTION|>--- conflicted
+++ resolved
@@ -42,11 +42,8 @@
 import { BillingSettings2Demo } from '@/components/billing-settings-2-demo';
 import { PricingTableSixDemo } from '@/components/pricing-table-six-demo';
 import { UsageBasedPricingDemo } from '@/components/usage-based-pricing-demo';
-<<<<<<< HEAD
 import { DetailedUsageTableDemo } from '@/components/detailed-usage-table-demo';
-=======
 import { PricingTableSevenDemo } from '@/components/pricing-table-seven-demo';
->>>>>>> 80912217
 
 // use this function to get MDX components, you will need it for rendering MDX
 export function getMDXComponents(components?: MDXComponents): MDXComponents {
@@ -93,14 +90,9 @@
 	  BillingSummaryCardDemo,
     UpcomingChargesDemo,
 	  PricingTableSixDemo,
-<<<<<<< HEAD
+    DetailedUsageTableDemo,
+    PricingTableSevenDemo,
 	  BillingSettings2Demo,
-    UsageBasedPricingDemo,
-    DetailedUsageTableDemo,
-=======
-    PricingTableSevenDemo,
-	 BillingSettings2Demo,
     UsageBasedPricingDemo
->>>>>>> 80912217
   };
 }