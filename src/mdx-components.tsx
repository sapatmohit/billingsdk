import BannerDemo from '@/components/banner-demo';
import BannerDemoThree from '@/components/banner-demo-three';
import BannerDemoTwo from '@/components/banner-demo-two';
import BannerDestructiveDemo from '@/components/banner-destructive-demo';
import BannerGradientDemo from '@/components/banner-gradient-demo';
import { BillingSummaryCardDemo } from '@/components/billing-summary-card-demo';
import { CancelSubscriptionCardDemo } from '@/components/cancel-subscription-card-demo';
import { CancelSubscriptionCardTwoDemo } from '@/components/cancel-subscription-card-two-demo';
import { CancelSubscriptionDialogDemo } from '@/components/cancel-subscription-dialog-demo';
import CustomUsageMeterCircleDemo from '@/components/custom-usage-meter-circle-demo';
import CustomUsageMeterLinearDemo from '@/components/custom-usage-meter-linear-demo';
import InvoiceHistoryDemo from '@/components/invoice-history-demo';
import { PaymentMethodManagerDemo } from '@/components/payment-method-manager-demo';
import { PaymentMethodSelectorDemo } from '@/components/payment-method-selector-demo';
import { PaymentSuccessDialogDemo } from '@/components/payment-success-dialog-demo';
import { PreviewComponents } from '@/components/preview/preview-components';
import { PricingTableFiveDemo } from '@/components/pricing-table-five-demo';
import { PricingTableFiveDemoMinimal } from '@/components/pricing-table-five-minimal-demo';
import { PricingTableFourDemo } from '@/components/pricing-table-four-demo';
import { PricingTableOneDemo } from '@/components/pricing-table-one-demo';
import { PricingTableOneMinimalDemo } from '@/components/pricing-table-one-minimal-demo';
import { PricingTableThreeDemo } from '@/components/pricing-table-three-demo';
import { PricingTableTwoDemo } from '@/components/pricing-table-two-demo';
import { PricingTableTwoMinimalDemo } from '@/components/pricing-table-two-minimal-demo';
import { ProrationPreviewDemo } from '@/components/proration-preview-demo';
<<<<<<< HEAD
import { SubscriptionManagementDemo } from '@/components/subscription-management-demo';
import { UpdatePlanCardDemo } from '@/components/update-plan-card-demo';
import { UpdatePlanDialogDemo } from '@/components/update-plan-dialog-demo';
import UsageMeterCircleDemo from '@/components/usage-meter-circle-demo';
import UsageMeterLinearDemo from '@/components/usage-meter-linear-demo';
import UsageTableDemo from '@/components/usage-table-demo';
import * as TabsComponents from 'fumadocs-ui/components/tabs';
import defaultMdxComponents from 'fumadocs-ui/mdx';
import type { MDXComponents } from 'mdx/types';

// use this function to get MDX components, you will need it for rendering MDX
export function getMDXComponents(components?: MDXComponents): MDXComponents {
	return {
		...defaultMdxComponents,
		...components,
		...TabsComponents,
		PreviewComponents,
		PricingTableOneDemo,
		PricingTableOneMinimalDemo,
		PricingTableTwoDemo,
		PricingTableTwoMinimalDemo,
		PricingTableThreeDemo,
		PricingTableFourDemo,
		PricingTableFiveDemo,
		PricingTableFiveDemoMinimal,
		CancelSubscriptionCardDemo,
		CancelSubscriptionCardTwoDemo,
		CancelSubscriptionDialogDemo,
		SubscriptionManagementDemo,
		UpdatePlanDialogDemo,
		UpdatePlanCardDemo,
		UsageMeterLinearDemo,
		CustomUsageMeterCircleDemo,
		UsageMeterCircleDemo,
		CustomUsageMeterLinearDemo,
		BillingSummaryCardDemo,
		BannerDemo,
		BannerDemoTwo,
		BannerDemoThree,
		BannerGradientDemo,
		BannerDestructiveDemo,
		InvoiceHistoryDemo,
		UsageTableDemo,
		PaymentMethodSelectorDemo,
		PaymentMethodManagerDemo,
		PaymentSuccessDialogDemo,
		ProrationPreviewDemo,
	};
=======
import { CouponDemo } from '@/components/coupon-demo';

// use this function to get MDX components, you will need it for rendering MDX
export function getMDXComponents(components?: MDXComponents): MDXComponents {
  return {
    ...defaultMdxComponents,
    ...components,
    ...TabsComponents,
    PreviewComponents,
    PricingTableOneDemo,
    PricingTableOneMinimalDemo,
    PricingTableTwoDemo,
    PricingTableTwoMinimalDemo,
    PricingTableThreeDemo,
    PricingTableFourDemo,
    PricingTableFiveDemo,
    PricingTableFiveDemoMinimal,
    CancelSubscriptionCardDemo,
    CancelSubscriptionCardTwoDemo,
    CancelSubscriptionDialogDemo,
    SubscriptionManagementDemo,
    UpdatePlanDialogDemo,
    UpdatePlanCardDemo,
    UsageMeterLinearDemo,
    CustomUsageMeterCircleDemo,
    UsageMeterCircleDemo,
    CustomUsageMeterLinearDemo,
    BannerDemo,
    BannerDemoTwo,
    BannerDemoThree,
    BannerGradientDemo,
    BannerDestructiveDemo,
    InvoiceHistoryDemo,
    UsageTableDemo,
    PaymentMethodSelectorDemo,
    PaymentMethodManagerDemo,
    PaymentSuccessDialogDemo,
    ProrationPreviewDemo,
    CouponDemo
  };
>>>>>>> ba62ec2a
}<|MERGE_RESOLUTION|>--- conflicted
+++ resolved
@@ -23,7 +23,7 @@
 import { PricingTableTwoDemo } from '@/components/pricing-table-two-demo';
 import { PricingTableTwoMinimalDemo } from '@/components/pricing-table-two-minimal-demo';
 import { ProrationPreviewDemo } from '@/components/proration-preview-demo';
-<<<<<<< HEAD
+import { CouponDemo } from '@/components/coupon-demo';
 import { SubscriptionManagementDemo } from '@/components/subscription-management-demo';
 import { UpdatePlanCardDemo } from '@/components/update-plan-card-demo';
 import { UpdatePlanDialogDemo } from '@/components/update-plan-dialog-demo';
@@ -71,47 +71,5 @@
 		PaymentMethodManagerDemo,
 		PaymentSuccessDialogDemo,
 		ProrationPreviewDemo,
-	};
-=======
-import { CouponDemo } from '@/components/coupon-demo';
-
-// use this function to get MDX components, you will need it for rendering MDX
-export function getMDXComponents(components?: MDXComponents): MDXComponents {
-  return {
-    ...defaultMdxComponents,
-    ...components,
-    ...TabsComponents,
-    PreviewComponents,
-    PricingTableOneDemo,
-    PricingTableOneMinimalDemo,
-    PricingTableTwoDemo,
-    PricingTableTwoMinimalDemo,
-    PricingTableThreeDemo,
-    PricingTableFourDemo,
-    PricingTableFiveDemo,
-    PricingTableFiveDemoMinimal,
-    CancelSubscriptionCardDemo,
-    CancelSubscriptionCardTwoDemo,
-    CancelSubscriptionDialogDemo,
-    SubscriptionManagementDemo,
-    UpdatePlanDialogDemo,
-    UpdatePlanCardDemo,
-    UsageMeterLinearDemo,
-    CustomUsageMeterCircleDemo,
-    UsageMeterCircleDemo,
-    CustomUsageMeterLinearDemo,
-    BannerDemo,
-    BannerDemoTwo,
-    BannerDemoThree,
-    BannerGradientDemo,
-    BannerDestructiveDemo,
-    InvoiceHistoryDemo,
-    UsageTableDemo,
-    PaymentMethodSelectorDemo,
-    PaymentMethodManagerDemo,
-    PaymentSuccessDialogDemo,
-    ProrationPreviewDemo,
     CouponDemo
-  };
->>>>>>> ba62ec2a
-}+	};