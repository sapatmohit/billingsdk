import defaultMdxComponents from 'fumadocs-ui/mdx';
import type { MDXComponents } from 'mdx/types';
import * as TabsComponents from 'fumadocs-ui/components/tabs';
import { PreviewComponents } from '@/components/preview/preview-components';
import { CancelSubscriptionCardDemo } from '@/components/cancel-subscription-card-demo';
import { CancelSubscriptionCardTwoDemo } from '@/components/cancel-subscription-card-two-demo';
import { CancelSubscriptionDialogDemo } from '@/components/cancel-subscription-dialog-demo';
import { PricingTableOneDemo } from '@/components/pricing-table-one-demo';
import { PricingTableOneMinimalDemo } from '@/components/pricing-table-one-minimal-demo';
import { PricingTableTwoMinimalDemo } from '@/components/pricing-table-two-minimal-demo';
import { PricingTableTwoDemo } from '@/components/pricing-table-two-demo';
import { PricingTableThreeDemo } from '@/components/pricing-table-three-demo';
import { PricingTableFourDemo } from '@/components/pricing-table-four-demo';
import { SubscriptionManagementDemo } from '@/components/subscription-management-demo';
import { UpdatePlanDialogDemo } from '@/components/update-plan-dialog-demo';
import { UpdatePlanCardDemo } from '@/components/update-plan-card-demo';
import UsageMeterLinearDemo from '@/components/usage-meter-linear-demo';
import UsageMeterCircleDemo from '@/components/usage-meter-circle-demo';
import BannerDemo from '@/components/banner-demo';
import BannerGradientDemo from '@/components/banner-gradient-demo';
import BannerDemoTwo from '@/components/banner-demo-two';
import BannerDemoThree from '@/components/banner-demo-three';
import BannerDestructiveDemo from '@/components/banner-destructive-demo';
import BannerWarningDemo from '@/components/banner-warning-demo';
import BannerSuccessDemo from '@/components/banner-success-demo';
import BannerInfoDemo from '@/components/banner-info-demo';
import BannerAnnouncementDemo from '@/components/banner-announcement-demo';
import CustomUsageMeterCircleDemo from '@/components/custom-usage-meter-circle-demo';
import CustomUsageMeterLinearDemo from '@/components/custom-usage-meter-linear-demo';
import InvoiceHistoryDemo from '@/components/invoice-history-demo';
import UsageTableDemo from '@/components/usage-table-demo';
import { PaymentMethodSelectorDemo } from '@/components/payment-method-selector-demo';
import { PaymentMethodManagerDemo } from '@/components/payment-method-manager-demo';
import { PaymentSuccessDialogDemo } from '@/components/payment-success-dialog-demo';
import { PricingTableFiveDemo } from '@/components/pricing-table-five-demo';
import { PricingTableFiveDemoMinimal } from '@/components/pricing-table-five-minimal-demo';
import { PaymentDetailsDemo } from '@/components/payment-details-demo';
import { ProrationPreviewDemo } from '@/components/proration-preview-demo';
import { CouponDemo } from '@/components/coupon-demo';
import { BillingSummaryCardDemo } from '@/components/billing-summary-card-demo';
<<<<<<< HEAD
import { UpcomingChargesDemo } from '@/components/upcoming-charges-demo';
=======
import { BillingSettings2Demo } from '@/components/billing-settings-2-demo';
import { PricingTableSixDemo } from '@/components/pricing-table-six-demo';
import { UsageBasedPricingDemo } from '@/components/usage-based-pricing-demo';
>>>>>>> b969b320

// use this function to get MDX components, you will need it for rendering MDX
export function getMDXComponents(components?: MDXComponents): MDXComponents {
  return {
    ...defaultMdxComponents,
    ...components,
    ...TabsComponents,
    PreviewComponents,
    PricingTableOneDemo,
    PricingTableOneMinimalDemo,
    PricingTableTwoDemo,
    PricingTableTwoMinimalDemo,
    PricingTableThreeDemo,
    PricingTableFourDemo,
    PricingTableFiveDemo,
    PricingTableFiveDemoMinimal,
    CancelSubscriptionCardDemo,
    CancelSubscriptionCardTwoDemo,
    CancelSubscriptionDialogDemo,
    SubscriptionManagementDemo,
    UpdatePlanDialogDemo,
    UpdatePlanCardDemo,
    UsageMeterLinearDemo,
    CustomUsageMeterCircleDemo,
    UsageMeterCircleDemo,
    CustomUsageMeterLinearDemo,
    BannerDemo,
    BannerDemoTwo,
    BannerDemoThree,
    BannerGradientDemo,
    BannerDestructiveDemo,
    BannerWarningDemo,
    BannerSuccessDemo,
    BannerInfoDemo,
    BannerAnnouncementDemo,
    InvoiceHistoryDemo,
    UsageTableDemo,
    PaymentMethodSelectorDemo,
    PaymentMethodManagerDemo,
    PaymentSuccessDialogDemo,
    PaymentDetailsDemo,
    ProrationPreviewDemo,
    CouponDemo,
<<<<<<< HEAD
	  BillingSummaryCardDemo,
    UpcomingChargesDemo,
=======
    BillingSummaryCardDemo,
	  PricingTableSixDemo,
	 BillingSettings2Demo,
    UsageBasedPricingDemo
>>>>>>> b969b320
  };
}<|MERGE_RESOLUTION|>--- conflicted
+++ resolved
@@ -38,13 +38,10 @@
 import { ProrationPreviewDemo } from '@/components/proration-preview-demo';
 import { CouponDemo } from '@/components/coupon-demo';
 import { BillingSummaryCardDemo } from '@/components/billing-summary-card-demo';
-<<<<<<< HEAD
 import { UpcomingChargesDemo } from '@/components/upcoming-charges-demo';
-=======
 import { BillingSettings2Demo } from '@/components/billing-settings-2-demo';
 import { PricingTableSixDemo } from '@/components/pricing-table-six-demo';
 import { UsageBasedPricingDemo } from '@/components/usage-based-pricing-demo';
->>>>>>> b969b320
 
 // use this function to get MDX components, you will need it for rendering MDX
 export function getMDXComponents(components?: MDXComponents): MDXComponents {
@@ -88,14 +85,10 @@
     PaymentDetailsDemo,
     ProrationPreviewDemo,
     CouponDemo,
-<<<<<<< HEAD
 	  BillingSummaryCardDemo,
     UpcomingChargesDemo,
-=======
-    BillingSummaryCardDemo,
 	  PricingTableSixDemo,
 	 BillingSettings2Demo,
     UsageBasedPricingDemo
->>>>>>> b969b320
   };
 }