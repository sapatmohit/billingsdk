--- conflicted
+++ resolved
@@ -23,60 +23,9 @@
 import { PricingTableTwoDemo } from '@/components/pricing-table-two-demo';
 import { PricingTableTwoMinimalDemo } from '@/components/pricing-table-two-minimal-demo';
 import { ProrationPreviewDemo } from '@/components/proration-preview-demo';
-<<<<<<< HEAD
-import { SubscriptionManagementDemo } from '@/components/subscription-management-demo';
-import { UpdatePlanCardDemo } from '@/components/update-plan-card-demo';
-import { UpdatePlanDialogDemo } from '@/components/update-plan-dialog-demo';
-import UsageMeterCircleDemo from '@/components/usage-meter-circle-demo';
-import UsageMeterLinearDemo from '@/components/usage-meter-linear-demo';
-import UsageTableDemo from '@/components/usage-table-demo';
-import BillingSettings2Demo from '@components/billing-settings-2-demo';
-import * as TabsComponents from 'fumadocs-ui/components/tabs';
-import defaultMdxComponents from 'fumadocs-ui/mdx';
-import type { MDXComponents } from 'mdx/types';
-
-// use this function to get MDX components, you will need it for rendering MDX
-export function getMDXComponents(components?: MDXComponents): MDXComponents {
-	return {
-		...defaultMdxComponents,
-		...components,
-		...TabsComponents,
-		PreviewComponents,
-		PricingTableOneDemo,
-		PricingTableOneMinimalDemo,
-		PricingTableTwoDemo,
-		PricingTableTwoMinimalDemo,
-		PricingTableThreeDemo,
-		PricingTableFourDemo,
-		PricingTableFiveDemo,
-		PricingTableFiveDemoMinimal,
-		CancelSubscriptionCardDemo,
-		CancelSubscriptionCardTwoDemo,
-		CancelSubscriptionDialogDemo,
-		SubscriptionManagementDemo,
-		UpdatePlanDialogDemo,
-		UpdatePlanCardDemo,
-		UsageMeterLinearDemo,
-		CustomUsageMeterCircleDemo,
-		UsageMeterCircleDemo,
-		CustomUsageMeterLinearDemo,
-		BannerDemo,
-		BannerDemoTwo,
-		BannerDemoThree,
-		BannerGradientDemo,
-		BannerDestructiveDemo,
-		InvoiceHistoryDemo,
-		UsageTableDemo,
-		BillingSettings2Demo,
-		PaymentMethodSelectorDemo,
-		PaymentMethodManagerDemo,
-		PaymentSuccessDialogDemo,
-		ProrationPreviewDemo,
-		CouponDemo,
-	};
-=======
 import { CouponDemo } from '@/components/coupon-demo';
 import { BillingSummaryCardDemo } from '@/components/billing-summary-card-demo';
+import { BillingSettings2Demo } from '@components/billing-settings-2-demo';
 
 // use this function to get MDX components, you will need it for rendering MDX
 export function getMDXComponents(components?: MDXComponents): MDXComponents {
@@ -115,7 +64,7 @@
     PaymentSuccessDialogDemo,
     ProrationPreviewDemo,
     CouponDemo,
-	 BillingSummaryCardDemo
+	  BillingSummaryCardDemo,
+    BillingSettings2Demo
   };
->>>>>>> 315f64c9
 }