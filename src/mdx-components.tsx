import defaultMdxComponents from 'fumadocs-ui/mdx';
import type { MDXComponents } from 'mdx/types';
import * as TabsComponents from 'fumadocs-ui/components/tabs';
import { PreviewComponents } from '@/components/preview/preview-components';
import { CancelSubscriptionCardDemo } from '@/components/cancel-subscription-card-demo';
import { CancelSubscriptionCardTwoDemo } from '@/components/cancel-subscription-card-two-demo';
import { CancelSubscriptionDialogDemo } from '@/components/cancel-subscription-dialog-demo';
import { PricingTableOneDemo } from '@/components/pricing-table-one-demo';
import { PricingTableOneMinimalDemo } from '@/components/pricing-table-one-minimal-demo';
import { PricingTableTwoMinimalDemo } from '@/components/pricing-table-two-minimal-demo';
import { PricingTableTwoDemo } from '@/components/pricing-table-two-demo';
import { PricingTableThreeDemo } from '@/components/pricing-table-three-demo';
import { PricingTableFourDemo } from '@/components/pricing-table-four-demo';
import { SubscriptionManagementDemo } from '@/components/subscription-management-demo';
import { UpdatePlanDialogDemo } from '@/components/update-plan-dialog-demo';
import { UpdatePlanCardDemo } from '@/components/update-plan-card-demo';
import UsageMeterLinearDemo from '@/components/usage-meter-linear-demo';
import UsageMeterCircleDemo from '@/components/usage-meter-circle-demo';
import BannerDemo from '@/components/banner-demo';
import BannerGradientDemo from '@/components/banner-gradient-demo';
import BannerDemoTwo from '@/components/banner-demo-two';
import BannerDemoThree from '@/components/banner-demo-three';
import BannerDestructiveDemo from '@/components/banner-destructive-demo';
import BannerWarningDemo from '@/components/banner-warning-demo';
import BannerSuccessDemo from '@/components/banner-success-demo';
import BannerInfoDemo from '@/components/banner-info-demo';
import BannerAnnouncementDemo from '@/components/banner-announcement-demo';
import CustomUsageMeterCircleDemo from '@/components/custom-usage-meter-circle-demo';
import CustomUsageMeterLinearDemo from '@/components/custom-usage-meter-linear-demo';
import InvoiceHistoryDemo from '@/components/invoice-history-demo';
import UsageTableDemo from '@/components/usage-table-demo';
import { PaymentMethodSelectorDemo } from '@/components/payment-method-selector-demo';
import { PaymentMethodManagerDemo } from '@/components/payment-method-manager-demo';
import { PaymentSuccessDialogDemo } from '@/components/payment-success-dialog-demo';
import { PricingTableFiveDemo } from '@/components/pricing-table-five-demo';
import { PricingTableFiveDemoMinimal } from '@/components/pricing-table-five-minimal-demo';
import { PaymentDetailsDemo } from '@/components/payment-details-demo';
import { ProrationPreviewDemo } from '@/components/proration-preview-demo';
import { CouponDemo } from '@/components/coupon-demo';
import { BillingSummaryCardDemo } from '@/components/billing-summary-card-demo';
import CouponApplicatorDemo from '@/components/coupon-applicator-demo';
import { UpcomingChargesDemo } from '@/components/upcoming-charges-demo';
import { BillingSettings2Demo } from '@/components/billing-settings-2-demo';
import { PricingTableSixDemo } from '@/components/pricing-table-six-demo';
import { UsageBasedPricingDemo } from '@/components/usage-based-pricing-demo';
import { PricingTableSevenDemo } from '@/components/pricing-table-seven-demo';

// use this function to get MDX components, you will need it for rendering MDX
export function getMDXComponents(components?: MDXComponents): MDXComponents {
  return {
    ...defaultMdxComponents,
    ...components,
    ...TabsComponents,
    PreviewComponents,
    PricingTableOneDemo,
    PricingTableOneMinimalDemo,
    PricingTableTwoDemo,
    PricingTableTwoMinimalDemo,
    PricingTableThreeDemo,
    PricingTableFourDemo,
    PricingTableFiveDemo,
    PricingTableFiveDemoMinimal,
    CancelSubscriptionCardDemo,
    CancelSubscriptionCardTwoDemo,
    CancelSubscriptionDialogDemo,
    SubscriptionManagementDemo,
    UpdatePlanDialogDemo,
    UpdatePlanCardDemo,
    UsageMeterLinearDemo,
    CustomUsageMeterCircleDemo,
    UsageMeterCircleDemo,
    CustomUsageMeterLinearDemo,
    BannerDemo,
    BannerDemoTwo,
    BannerDemoThree,
    BannerGradientDemo,
    BannerDestructiveDemo,
    BannerWarningDemo,
    BannerSuccessDemo,
    BannerInfoDemo,
    BannerAnnouncementDemo,
    InvoiceHistoryDemo,
    UsageTableDemo,
    PaymentMethodSelectorDemo,
    PaymentMethodManagerDemo,
    PaymentSuccessDialogDemo,
    PaymentDetailsDemo,
    ProrationPreviewDemo,
    CouponDemo,
    BillingSummaryCardDemo,
    CouponApplicatorDemo,
    UpcomingChargesDemo,
<<<<<<< HEAD
    PricingTableSixDemo,
    BillingSettings2Demo,
=======
	  PricingTableSixDemo,
    PricingTableSevenDemo,
	 BillingSettings2Demo,
>>>>>>> 284102ea
    UsageBasedPricingDemo
  };
}<|MERGE_RESOLUTION|>--- conflicted
+++ resolved
@@ -90,14 +90,9 @@
     BillingSummaryCardDemo,
     CouponApplicatorDemo,
     UpcomingChargesDemo,
-<<<<<<< HEAD
-    PricingTableSixDemo,
-    BillingSettings2Demo,
-=======
 	  PricingTableSixDemo,
     PricingTableSevenDemo,
-	 BillingSettings2Demo,
->>>>>>> 284102ea
+	  BillingSettings2Demo,
     UsageBasedPricingDemo
   };
 }