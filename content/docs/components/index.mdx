--- conflicted
+++ resolved
@@ -56,17 +56,11 @@
 
 | Component | Description |
 |-----------|-------------|
-<<<<<<< HEAD
-| **[Usage Meter Linear](/docs/components/usage-meter/usage-meter-linear)** | Horizontal progress bar for displaying usage percentages and limits                                                 |
-| **[Usage Meter Circle](/docs/components/usage-meter/usage-meter-circle)** | Circular progress indicator for API limits and storage consumption                                                  |
-| **[Detailed Usage Table](/docs/components/detailed-usage-table)** |  Detailed usage table for showing API calls, tokens, and storage consumption     |
-| **[Billing Setting](/docs/components/billing-setting)**                   | Billing preferences, payment methods, invoices, and usage limits in a tabbed UI                                     |
-=======
 | **[Usage Meter Linear](/docs/components/usage-meter/usage-meter-linear)** | Horizontal progress bar for displaying usage percentages and limits |
 | **[Usage Meter Circle](/docs/components/usage-meter/usage-meter-circle)** | Circular progress indicator for API limits and storage consumption |
+| **[Detailed Usage Table](/docs/components/detailed-usage-table)** |  Detailed usage table for showing API calls, tokens, and storage consumption     |
 | **[Billing Setting](/docs/components/billing-setting)** | Billing Setting component with Tabbed navigation for billing preferences, payment method, invoices and usage limits |
 | **[Billing Settings 2](/docs/components/billing-settings-2)**             | Inline billing preferences form with currency, tax ID, and email toggles                                               |
->>>>>>> 3305eac6
 | **[Billing Summary Card](/docs/components/billing-summary-card)**         | Summary of current plan, price, renewal date, and payment method with an "Upgrade" action                           |
 | **[Upcoming Charges](/docs/components/upcoming-charges)**                 | Preview of upcoming billing cycle charges with itemized breakdown                                                   |
 
