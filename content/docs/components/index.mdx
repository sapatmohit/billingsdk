---
title: Components
description: Comprehensive collection of billing and subscription management components with production-ready features.
---

### Pricing Components

Professional pricing table components designed for conversion optimization and clear feature presentation.

| Component | Description |
|-----------|-------------|
| **[Pricing Table One](/docs/components/pricing-table/pricing-table-one)**     | Essential pricing table with classic and minimal theme variants              |
| **[Pricing Table Two](/docs/components/pricing-table/pricing-table-two)**     | Advanced pricing table with enhanced layouts and feature comparison          |
| **[Pricing Table Three](/docs/components/pricing-table/pricing-table-three)** | Enterprise-grade pricing table with custom styling and advanced features     |
| **[Pricing Table Four](/docs/components/pricing-table/pricing-table-four)**   | Modern gradient pricing table with contemporary design and smooth animations |
| **[Pricing Table Five](/docs/components/pricing-table/pricing-table-five)**   | Modern pricing table with contact us plan                                    |

### Subscription Management

Comprehensive subscription management interfaces for billing dashboards and user account management.

| Component | Description |
|-----------|-------------|
| **[Manage Subscription](/docs/components/manage-subscription)**           | Complete subscription dashboard with billing history and account details                  |
| **[Invoice History](/docs/components/invoice-history)**                   | Read-only table showing past invoices and receipts                                        |
| **[Usage Table](/docs/components/usage-table)**                           | Per-model LLM usage with token counts, cache reads, and API cost                          |
| **[Update Plan Card](/docs/components/update-plan/update-plan-card)**     | Inline plan upgrade interface with feature comparison and pricing                         |
| **[Update Plan Dialog](/docs/components/update-plan/update-plan-dialog)** | Modal dialog for seamless plan changes with confirmation flow                             |
| **[Proration Preview](/docs/components/proration-preview)**               | Interactive billing adjustment preview for subscription plan changes with cost breakdowns |

### Payment Processing

Comprehensive payment method selection and processing interfaces for secure checkout experiences.
| Component | Description |
|-----------|-------------|
| **[Payment Method Selector](/docs/components/payment-method-selector)** | Interactive payment method selector supporting cards, digital wallets, UPI, and BNPL services |
| **[Payment Method Manager](/docs/components/payment-method-manager)** | Complete UI for managing billing payment methods (credit card, ACH) with CRUD and validation |
| **[Payment Success Dialog](/docs/components/payment-success-dialog)** | Dialog for successful payment during checkout flow |

### Cancellation Management

Thoughtfully designed cancellation flows with retention strategies and user feedback collection.

| Component | Description |
|-----------|-------------|
| **[Cancel Subscription Dialog](/docs/components/cancel-subscription/cancel-subscription-dialog)** | Comprehensive cancellation flow with feedback collection and retention offers |
| **[Cancel Subscription Card](/docs/components/cancel-subscription/cancel-subscription-card)** | Compact cancellation interface for quick subscription termination |
| **[Cancel Subscription Card Two](/docs/components/cancel-subscription/cancel-subscription-card-two)** | Modern ui for quick subscription cancellation flow |

### Billing & Usage Analytics

Visual usage meters and analytics components for displaying quotas, limits, and consumption data.

| Component | Description |
|-----------|-------------|
<<<<<<< HEAD
| **[Usage Meter Linear](/docs/components/usage-meter/usage-meter-linear)** | Horizontal progress bar for displaying usage percentages and limits |
| **[Usage Meter Circle](/docs/components/usage-meter/usage-meter-circle)** | Circular progress indicator for API limits and storage consumption |
| **[Billing Setting](/docs/components/billing-setting)** | Billing Setting component with Tabbed navigation for billing preferences, payment method, invoices and usage limits |
| **[Billing Settings 2](/docs/components/billing-settings-2)**             | Inline billing preferences form with currency, tax ID, and email toggles                                               |
=======
| **[Usage Meter Linear](/docs/components/usage-meter/usage-meter-linear)** | Horizontal progress bar for displaying usage percentages and limits                                                 |
| **[Usage Meter Circle](/docs/components/usage-meter/usage-meter-circle)** | Circular progress indicator for API limits and storage consumption                                                  |
| **[Billing Setting](/docs/components/billing-setting)**                   | Billing preferences, payment methods, invoices, and usage limits in a tabbed UI                                     |
| **[Billing Summary Card](/docs/components/billing-summary-card)**         | Summary of current plan, price, renewal date, and payment method with an "Upgrade" action                           |
>>>>>>> 315f64c9

### Marketing & Promotion

Engagement components for announcements, promotions, and user onboarding experiences.
| Component | Description |
|-----------|-------------|
| **[Top Banner](/docs/components/banner)** | Promotional banner with multiple variants for announcements and CTAs |
| **[Coupon Generator](/docs/components/coupon)** | Interactive coupon code generator with customizable discounts and validity periods |

## Technical Specifications

### Core Features

- **Full TypeScript Support** - Complete type safety with IntelliSense
- **Theme Integration** - Automatic light/dark mode with CSS variables
- **Responsive Design** - Mobile-first approach with breakpoint optimization
- **Accessibility Compliance** - WCAG 2.1 AA standards with screen reader support
- **Customizable Styling** - CSS variables and prop-based theming system
- **Comprehensive Documentation** - Usage examples, API reference, and best practices

### Integration & Compatibility

- **React 18+** with hooks support
- **Next.js 13+** App Router compatibility
- **shadcn/ui** design system integration
- **Tailwind CSS** utility-first styling
- **npm/pnpm/yarn** package manager support

## Resources

- **[Quick Start Guide](/docs/quick-start)** - Installation and initial setup
- **[API Reference](/docs/interfaces)** - TypeScript interfaces and data structures
- **[Theming Guide](/docs/theming)** - Customization and brand integration
- **[Contributing Guide](/docs/contribution-open-source)** - Development and contribution guidelines<|MERGE_RESOLUTION|>--- conflicted
+++ resolved
@@ -53,17 +53,11 @@
 
 | Component | Description |
 |-----------|-------------|
-<<<<<<< HEAD
 | **[Usage Meter Linear](/docs/components/usage-meter/usage-meter-linear)** | Horizontal progress bar for displaying usage percentages and limits |
 | **[Usage Meter Circle](/docs/components/usage-meter/usage-meter-circle)** | Circular progress indicator for API limits and storage consumption |
 | **[Billing Setting](/docs/components/billing-setting)** | Billing Setting component with Tabbed navigation for billing preferences, payment method, invoices and usage limits |
 | **[Billing Settings 2](/docs/components/billing-settings-2)**             | Inline billing preferences form with currency, tax ID, and email toggles                                               |
-=======
-| **[Usage Meter Linear](/docs/components/usage-meter/usage-meter-linear)** | Horizontal progress bar for displaying usage percentages and limits                                                 |
-| **[Usage Meter Circle](/docs/components/usage-meter/usage-meter-circle)** | Circular progress indicator for API limits and storage consumption                                                  |
-| **[Billing Setting](/docs/components/billing-setting)**                   | Billing preferences, payment methods, invoices, and usage limits in a tabbed UI                                     |
 | **[Billing Summary Card](/docs/components/billing-summary-card)**         | Summary of current plan, price, renewal date, and payment method with an "Upgrade" action                           |
->>>>>>> 315f64c9
 
 ### Marketing & Promotion
 
