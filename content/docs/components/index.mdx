---
title: Components
description: Comprehensive collection of billing and subscription management components with production-ready features.
---

### Pricing Components

Professional pricing table components designed for conversion optimization and clear feature presentation.

<<<<<<< HEAD
| Component                                                                     | Description                                                                  |
| ----------------------------------------------------------------------------- | ---------------------------------------------------------------------------- |
=======
| Component | Description |
|-----------|-------------|
>>>>>>> 36c9ba0b
| **[Pricing Table One](/docs/components/pricing-table/pricing-table-one)**     | Essential pricing table with classic and minimal theme variants              |
| **[Pricing Table Two](/docs/components/pricing-table/pricing-table-two)**     | Advanced pricing table with enhanced layouts and feature comparison          |
| **[Pricing Table Three](/docs/components/pricing-table/pricing-table-three)** | Enterprise-grade pricing table with custom styling and advanced features     |
| **[Pricing Table Four](/docs/components/pricing-table/pricing-table-four)**   | Modern gradient pricing table with contemporary design and smooth animations |
| **[Pricing Table Five](/docs/components/pricing-table/pricing-table-five)**   | Modern pricing table with contact us plan                                    |

### Subscription Management

Comprehensive subscription management interfaces for billing dashboards and user account management.

<<<<<<< HEAD
| Component                                                                 | Description                                                                               |
| ------------------------------------------------------------------------- | ----------------------------------------------------------------------------------------- |
| **[Manage Subscription](/docs/components/manage-subscription)**           | Complete subscription dashboard with billing history and account details                  |
| **[Invoice History](/docs/components/invoice-history)**                   | Read-only table showing past invoices and receipts                                        |
| **[Invoice History 2](/docs/components/invoice-history-2)**               | Enhanced invoice history component with improved functionality.                           |
=======
| Component | Description |
|-----------|-------------|
| **[Manage Subscription](/docs/components/manage-subscription)**           | Complete subscription dashboard with billing history and account details                  |
| **[Invoice History](/docs/components/invoice-history)**                   | Read-only table showing past invoices and receipts                                        |
>>>>>>> 36c9ba0b
| **[Usage Table](/docs/components/usage-table)**                           | Per-model LLM usage with token counts, cache reads, and API cost                          |
| **[Update Plan Card](/docs/components/update-plan/update-plan-card)**     | Inline plan upgrade interface with feature comparison and pricing                         |
| **[Update Plan Dialog](/docs/components/update-plan/update-plan-dialog)** | Modal dialog for seamless plan changes with confirmation flow                             |
| **[Proration Preview](/docs/components/proration-preview)**               | Interactive billing adjustment preview for subscription plan changes with cost breakdowns |

### Payment Processing

Comprehensive payment method selection and processing interfaces for secure checkout experiences.
| Component | Description |
|-----------|-------------|
| **[Payment Method Selector](/docs/components/payment-method-selector)** | Interactive payment method selector supporting cards, digital wallets, UPI, and BNPL services |
| **[Payment Method Manager](/docs/components/payment-method-manager)** | Complete UI for managing billing payment methods (credit card, ACH) with CRUD and validation |
| **[Payment Success Dialog](/docs/components/payment-success-dialog)** | Dialog for successful payment during checkout flow |

### Cancellation Management

Thoughtfully designed cancellation flows with retention strategies and user feedback collection.

| Component                                                                                         | Description                                                                   |
| ------------------------------------------------------------------------------------------------- | ----------------------------------------------------------------------------- |
| **[Cancel Subscription Dialog](/docs/components/cancel-subscription/cancel-subscription-dialog)** | Comprehensive cancellation flow with feedback collection and retention offers |
<<<<<<< HEAD
| **[Cancel Subscription Card](/docs/components/cancel-subscription/cancel-subscription-card)**     | Compact cancellation interface for quick subscription termination             |
=======
| **[Cancel Subscription Card](/docs/components/cancel-subscription/cancel-subscription-card)** | Compact cancellation interface for quick subscription termination |
| **[Cancel Subscription Card Two](/docs/components/cancel-subscription/cancel-subscription-card-two)** | Modern ui for quick subscription cancellation flow |
>>>>>>> 36c9ba0b

### Billing & Usage Analytics

Visual usage meters and analytics components for displaying quotas, limits, and consumption data.

<<<<<<< HEAD
| Component                                                                 | Description                                                                                                         |
| ------------------------------------------------------------------------- | ------------------------------------------------------------------------------------------------------------------- |
| **[Usage Meter Linear](/docs/components/usage-meter/usage-meter-linear)** | Horizontal progress bar for displaying usage percentages and limits                                                 |
| **[Usage Meter Circle](/docs/components/usage-meter/usage-meter-circle)** | Circular progress indicator for API limits and storage consumption                                                  |
| **[Billing Setting](/docs/components/billing-setting)**                   | Billing Setting component with Tabbed navigation for billing preferences, payment method, invoices and usage limits |
=======
| Component | Description |
|-----------|-------------|
| **[Usage Meter Linear](/docs/components/usage-meter/usage-meter-linear)** | Horizontal progress bar for displaying usage percentages and limits                                                 |
| **[Usage Meter Circle](/docs/components/usage-meter/usage-meter-circle)** | Circular progress indicator for API limits and storage consumption                                                  |
| **[Billing Setting](/docs/components/billing-setting)**                   | Billing preferences, payment methods, invoices, and usage limits in a tabbed UI                                     |
| **[Billing Summary Card](/docs/components/billing-summary-card)**         | Summary of current plan, price, renewal date, and payment method with an "Upgrade" action                           |
>>>>>>> 36c9ba0b

### Marketing & Promotion

Engagement components for announcements, promotions, and user onboarding experiences.
<<<<<<< HEAD

| Component                                 | Description                                                          |
| ----------------------------------------- | -------------------------------------------------------------------- |
=======
| Component | Description |
|-----------|-------------|
>>>>>>> 36c9ba0b
| **[Top Banner](/docs/components/banner)** | Promotional banner with multiple variants for announcements and CTAs |
| **[Coupon Generator](/docs/components/coupon)** | Interactive coupon code generator with customizable discounts and validity periods |

## Technical Specifications

### Core Features

- **Full TypeScript Support** - Complete type safety with IntelliSense
- **Theme Integration** - Automatic light/dark mode with CSS variables
- **Responsive Design** - Mobile-first approach with breakpoint optimization
- **Accessibility Compliance** - WCAG 2.1 AA standards with screen reader support
- **Customizable Styling** - CSS variables and prop-based theming system
- **Comprehensive Documentation** - Usage examples, API reference, and best practices

### Integration & Compatibility

- **React 18+** with hooks support
- **Next.js 13+** App Router compatibility
- **shadcn/ui** design system integration
- **Tailwind CSS** utility-first styling
- **npm/pnpm/yarn** package manager support

## Resources

- **[Quick Start Guide](/docs/quick-start)** - Installation and initial setup
- **[API Reference](/docs/interfaces)** - TypeScript interfaces and data structures
- **[Theming Guide](/docs/theming)** - Customization and brand integration
- **[Contributing Guide](/docs/contribution-open-source)** - Development and contribution guidelines<|MERGE_RESOLUTION|>--- conflicted
+++ resolved
@@ -7,13 +7,8 @@
 
 Professional pricing table components designed for conversion optimization and clear feature presentation.
 
-<<<<<<< HEAD
-| Component                                                                     | Description                                                                  |
-| ----------------------------------------------------------------------------- | ---------------------------------------------------------------------------- |
-=======
 | Component | Description |
 |-----------|-------------|
->>>>>>> 36c9ba0b
 | **[Pricing Table One](/docs/components/pricing-table/pricing-table-one)**     | Essential pricing table with classic and minimal theme variants              |
 | **[Pricing Table Two](/docs/components/pricing-table/pricing-table-two)**     | Advanced pricing table with enhanced layouts and feature comparison          |
 | **[Pricing Table Three](/docs/components/pricing-table/pricing-table-three)** | Enterprise-grade pricing table with custom styling and advanced features     |
@@ -24,18 +19,11 @@
 
 Comprehensive subscription management interfaces for billing dashboards and user account management.
 
-<<<<<<< HEAD
-| Component                                                                 | Description                                                                               |
-| ------------------------------------------------------------------------- | ----------------------------------------------------------------------------------------- |
-| **[Manage Subscription](/docs/components/manage-subscription)**           | Complete subscription dashboard with billing history and account details                  |
-| **[Invoice History](/docs/components/invoice-history)**                   | Read-only table showing past invoices and receipts                                        |
-| **[Invoice History 2](/docs/components/invoice-history-2)**               | Enhanced invoice history component with improved functionality.                           |
-=======
 | Component | Description |
 |-----------|-------------|
 | **[Manage Subscription](/docs/components/manage-subscription)**           | Complete subscription dashboard with billing history and account details                  |
 | **[Invoice History](/docs/components/invoice-history)**                   | Read-only table showing past invoices and receipts                                        |
->>>>>>> 36c9ba0b
+| **[Invoice History 2](/docs/components/invoice-history-2)**               | Enhanced invoice history component with improved functionality.                           |
 | **[Usage Table](/docs/components/usage-table)**                           | Per-model LLM usage with token counts, cache reads, and API cost                          |
 | **[Update Plan Card](/docs/components/update-plan/update-plan-card)**     | Inline plan upgrade interface with feature comparison and pricing                         |
 | **[Update Plan Dialog](/docs/components/update-plan/update-plan-dialog)** | Modal dialog for seamless plan changes with confirmation flow                             |
@@ -57,43 +45,26 @@
 | Component                                                                                         | Description                                                                   |
 | ------------------------------------------------------------------------------------------------- | ----------------------------------------------------------------------------- |
 | **[Cancel Subscription Dialog](/docs/components/cancel-subscription/cancel-subscription-dialog)** | Comprehensive cancellation flow with feedback collection and retention offers |
-<<<<<<< HEAD
-| **[Cancel Subscription Card](/docs/components/cancel-subscription/cancel-subscription-card)**     | Compact cancellation interface for quick subscription termination             |
-=======
 | **[Cancel Subscription Card](/docs/components/cancel-subscription/cancel-subscription-card)** | Compact cancellation interface for quick subscription termination |
 | **[Cancel Subscription Card Two](/docs/components/cancel-subscription/cancel-subscription-card-two)** | Modern ui for quick subscription cancellation flow |
->>>>>>> 36c9ba0b
 
 ### Billing & Usage Analytics
 
 Visual usage meters and analytics components for displaying quotas, limits, and consumption data.
 
-<<<<<<< HEAD
-| Component                                                                 | Description                                                                                                         |
-| ------------------------------------------------------------------------- | ------------------------------------------------------------------------------------------------------------------- |
-| **[Usage Meter Linear](/docs/components/usage-meter/usage-meter-linear)** | Horizontal progress bar for displaying usage percentages and limits                                                 |
-| **[Usage Meter Circle](/docs/components/usage-meter/usage-meter-circle)** | Circular progress indicator for API limits and storage consumption                                                  |
-| **[Billing Setting](/docs/components/billing-setting)**                   | Billing Setting component with Tabbed navigation for billing preferences, payment method, invoices and usage limits |
-=======
 | Component | Description |
 |-----------|-------------|
 | **[Usage Meter Linear](/docs/components/usage-meter/usage-meter-linear)** | Horizontal progress bar for displaying usage percentages and limits                                                 |
 | **[Usage Meter Circle](/docs/components/usage-meter/usage-meter-circle)** | Circular progress indicator for API limits and storage consumption                                                  |
 | **[Billing Setting](/docs/components/billing-setting)**                   | Billing preferences, payment methods, invoices, and usage limits in a tabbed UI                                     |
 | **[Billing Summary Card](/docs/components/billing-summary-card)**         | Summary of current plan, price, renewal date, and payment method with an "Upgrade" action                           |
->>>>>>> 36c9ba0b
 
 ### Marketing & Promotion
 
 Engagement components for announcements, promotions, and user onboarding experiences.
-<<<<<<< HEAD
 
-| Component                                 | Description                                                          |
-| ----------------------------------------- | -------------------------------------------------------------------- |
-=======
 | Component | Description |
 |-----------|-------------|
->>>>>>> 36c9ba0b
 | **[Top Banner](/docs/components/banner)** | Promotional banner with multiple variants for announcements and CTAs |
 | **[Coupon Generator](/docs/components/coupon)** | Interactive coupon code generator with customizable discounts and validity periods |
 
