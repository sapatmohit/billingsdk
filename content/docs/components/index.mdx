--- conflicted
+++ resolved
@@ -51,19 +51,16 @@
 
 Visual usage meters and analytics components for displaying quotas, limits, and consumption data.
 
-<<<<<<< HEAD
-| Component                                                                 | Description                                                            |
-| ------------------------------------------------------------------------- | ---------------------------------------------------------------------- |
-| **[Usage Meter Linear](/docs/components/usage-meter/usage-meter-linear)** | Horizontal progress bar for displaying usage percentages and limits    |
-| **[Usage Meter Circle](/docs/components/usage-meter/usage-meter-circle)** | Circular progress indicator for API limits and storage consumption     |
-| **[Detailed Usage Table](/docs/components/detailed-usage-table)**         | Comprehensive usage tracking with per-item breakdown and cost analysis |
-=======
 | Component | Description |
 |-----------|-------------|
 | **[Usage Meter Linear](/docs/components/usage-meter/usage-meter-linear)** | Horizontal progress bar for displaying usage percentages and limits |
 | **[Usage Meter Circle](/docs/components/usage-meter/usage-meter-circle)** | Circular progress indicator for API limits and storage consumption |
-| **[Billing Setting](/docs/components/billing-setting)** | Billing Setting component with Tabbed navigation for billing preferences, payment method, invoices and usage limits |
->>>>>>> cf149ba8
+| **[Detailed Usage Table](/docs/components/detailed-usage-table)**         | Comprehensive usage tracking with per-item breakdown and cost analysis |
+| **[Billing Settings](/docs/components/billing-setting)** | Billing Setting component with Tabbed navigation for billing preferences, payment method, invoices and usage limits |
+| **[Billing Settings 2](/docs/components/billing-settings)**         | Comprehensive billing settings panel with account and invoice preferences          |
+| **[Billing Summary Card](/docs/components/billing-summary-card)** | Key billing information card with current plan, billing cycle, and payment details |
+| **[Upcoming Charges](/docs/components/upcoming-charges)**         | Preview of upcoming billing cycle charges with itemized breakdown                  |
+| **[Alerts Banner](/docs/components/alerts-banner)**               | Notification banners for billing alerts, payment failures, and account warnings    |
 
 ### Marketing & Promotion
 
@@ -72,17 +69,6 @@
 | Component                                 | Description                                                          |
 | ----------------------------------------- | -------------------------------------------------------------------- |
 | **[Top Banner](/docs/components/banner)** | Promotional banner with multiple variants for announcements and CTAs |
-
-### Billing & Usage Components
-
-Modern billing and usage components for SaaS applications with responsive design and dark mode support.
-
-| Component                                                         | Description                                                                        |
-| ----------------------------------------------------------------- | ---------------------------------------------------------------------------------- |
-| **[Billing Summary Card](/docs/components/billing-summary-card)** | Key billing information card with current plan, billing cycle, and payment details |
-| **[Billing Settings](/docs/components/billing-settings)**         | Comprehensive billing settings panel with account and invoice preferences          |
-| **[Upcoming Charges](/docs/components/upcoming-charges)**         | Preview of upcoming billing cycle charges with itemized breakdown                  |
-| **[Alerts Banner](/docs/components/alerts-banner)**               | Notification banners for billing alerts, payment failures, and account warnings    |
 
 ## Technical Specifications
 
