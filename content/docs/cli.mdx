---
title: Billing SDK CLI Reference
description: Complete guide to the Billing SDK CLI for project setup and component management
---

import { Callout } from 'fumadocs-ui/components/callout'
import { Tab, Tabs } from 'fumadocs-ui/components/tabs'
import { Cards, Card } from 'fumadocs-ui/components/card'

The Billing SDK CLI is a powerful command-line tool that helps you initialize new billing projects, add components, and manage your billing infrastructure with ease.

## Installation

The CLI is published as an npm package and can be used with `npx` without installation:

```bash
npx @billingsdk/cli --help
```

For frequent use, you can install it globally:

```bash
npm install -g @billingsdk/cli
@billingsdk/cli --help
```

## Commands

<Cards>
  <Card title="init">
    Initialize a new billing project with framework setup and payment provider integration
  </Card>

  <Card title="add">
    Add individual billing components to your existing project
  </Card>

  <Card title="build">
    Build the component registry for distribution (developer tool)
  </Card>
</Cards>

## `@billingsdk/cli init`

Initialize a new billing project with complete setup including framework configuration, payment provider integration, and essential dependencies.

### Usage

```bash
npx @billingsdk/cli init
```

### What it does

<<<<<<< HEAD
1. **Framework Selection**: Choose your preferred framework (Next.js, Express.js, or Fastify)
=======
1. **Framework Selection**: Choose your preferred framework (Next.js, Express.js, or Hono)
>>>>>>> 3305eac6
2. **Provider Selection**: Select your payment provider (currently Dodo Payments)
3. **Template Installation**: Downloads and installs framework-specific templates
4. **Dependency Management**: Automatically installs required dependencies
5. **File Generation**: Creates necessary configuration files and boilerplate code

### Interactive Setup

The command launches an interactive setup process:

```bash
npx @billingsdk/cli init
```

You'll be prompted to select:
<<<<<<< HEAD
- **Framework**: Next.js (with App Router), Express.js (Node.js web framework), or Fastify (high-performance Node.js framework)
=======
- **Framework**: Next.js (with App Router), Express.js (Node.js web framework), or Hono (lightweight web framework for edge runtimes)
>>>>>>> 3305eac6
- **Payment Provider**: Dodo Payments

### Generated Files

After running `init`, you'll get:

<<<<<<< HEAD
<Tabs items={['Next.js + Dodo Payments', 'Express.js + Dodo Payments', 'Fastify + Dodo Payments', 'React.js + Dodo Payments']}>
=======
<Tabs items={['Next.js + Dodo Payments', 'Express.js + Dodo Payments', 'React.js + Dodo Payments', 'Next.js + Stripe', 'Express.js + Stripe', 'React.js + Stripe', 'Hono + Dodo Payments']}>
>>>>>>> 3305eac6
  <Tab value="Next.js + Dodo Payments">
    ```
    your-project/
    ├── app/api/
    │   ├── (dodopayments)/
    │   │   ├── checkout/route.ts
    │   │   ├── customer/route.ts
    │   │   ├── customer/payments/route.ts
    │   │   ├── customer/subscriptions/route.ts
    │   │   ├── product/route.ts
    │   │   ├── products/route.ts
    │   │   └── webhook/route.ts
    ├── hooks/
    │   └── useBilling.ts
    ├── lib/
    │   └── dodopayments.ts
    └── .env.example
    ```
  </Tab>
  <Tab value="Fastify + Dodo Payments">
    ```
    your-project/
    ├── src/
    │   ├── lib/
    │   │   └── dodopayments.ts
    │   └── routes/
    │       └── dodopayments/
    │           ├── route.ts
    │           ├── checkout.ts
    │           ├── customer.ts
    │           ├── payments.ts
    │           ├── products.ts
    │           ├── subscriptions.ts
    │           └── webhook.ts
    └── .env.example
    ```
  </Tab>
  <Tab value="Express.js + Dodo Payments">
    ```
    your-project/
    ├── src/
    │   ├── lib/
    │   │   └── dodopayments.ts
    │   └── routes/
    │       └── dodopayments/
    │           ├── route.ts
    │           ├── checkout.ts
    │           ├── customer.ts
    │           ├── payments.ts
    │           ├── products.ts
    │           ├── subscriptions.ts
    │           └── webhook.ts
    └── .env.example
    ```
  </Tab>
   <Tab value="Express.js + Stripe">
    ```
    your-project/
    ├── src/
    │   ├── lib/
    │   │   └── stripe.ts
    │   └── routes/
    │       └── stripe/
    │           ├── route.ts
    │           ├── checkout.ts
    │           ├── customer.ts
    │           ├── payments.ts
    │           ├── products.ts
    │           ├── subscriptions.ts
    │           └── webhook.ts
    └── .env.example
    ```
  </Tab>
   <Tab value="React.js + Dodo Payments">
    ```
    your-project/
    ├── src/
    │   ├── hooks/
    │   │   └── useBilling.ts
    │   └── lib/
    │       └── dodopayments.ts
    └── .env.example
    ```
  </Tab>
  <Tab value="Hono + Dodo Payments">
    ```
    your-project/
    ├── src/
    │   ├── lib/
    │   │   └── dodopayments.ts
    │   └── routes/
    │       ├── route.ts
    │       └── dodopayments/
    │           ├── checkout.ts
    │           ├── customer.ts
    │           ├── payments.ts
    │           ├── products.ts
    │           ├── subscriptions.ts
    │           └── webhook.ts
    └── .env.example
    ```
  </Tab>
</Tabs>

### API Routes Included

The init command sets up comprehensive API routes for:

- **Checkout**: Payment processing and order creation
- **Customer Management**: Customer data and subscription handling
- **Product Management**: Product catalog and pricing
- **Webhook Handling**: Payment provider webhook integration

### Dependencies Installed

<<<<<<< HEAD
<Tabs items={['Next.js', 'Express.js', 'Fastify', "React.js"]}>
=======
<Tabs items={['Next.js', 'Express.js', "React.js", "Hono"]}>
>>>>>>> 3305eac6
  <Tab value="Next.js">
    ```json
    {
      "dependencies": {
        "dodopayments": "latest",
        "standardwebhooks": "latest",
        "zod": "latest"
      }
    }
    ```
  </Tab>
  <Tab value="Fastify">
    ```json
    {
      "dependencies": {
        "dodopayments": "latest",
        "standardwebhooks": "latest",
        "zod": "latest",
        "fastify": "latest",
        "fastify-raw-body": "latest"
      }
    }
    ```
  </Tab>
  <Tab value="Express.js">
    ```json
    {
      "dependencies": {
        "dodopayments": "latest",
        "standardwebhooks": "latest",
        "zod": "latest",
        "express": "latest",
        "@types/express": "latest"
      }
    }
    ```
  </Tab>
  <Tab value="React.js">
    ```json
    {
      "dependencies": {
        "dodopayments": "latest"
      }
    }
    ```
  </Tab>
  <Tab value="Hono">
    ```json
    {
      "dependencies": {
        "dodopayments": "latest",
        "standardwebhooks": "latest",
        "zod": "latest",
        "hono": "latest",
        "@types/bun": "latest"
      }
    }
    ```
  </Tab>
</Tabs>

<Callout title="Environment Setup">
  After running `init`, copy the example environment file and configure your Dodo Payments API keys and webhook secrets:

  - **Next.js** → copy `.env.example` to `.env.local`
  - **Express.js** → copy `.env.example` to `.env`
  - **React.js** → copy `.env.example` to `.env` (or `.env.local` if using Vite)
  - **Hono** → copy `.env.example` to `.env`

  Make sure to restart your dev server after updating environment variables.
</Callout>
## Fastify Setup Instructions

### Basic Fastify Integration

After running `@billingsdk/cli init` and selecting Fastify, register the generated routes in your Fastify application:

```ts
// server.ts
import Fastify from 'fastify'
import rawBody from 'fastify-raw-body'
import dodopaymentsRoutes from './src/routes/dodopayments/route'

const fastify = Fastify({ logger: true })

// Enable raw body for webhook route verification
await fastify.register(rawBody, { field: 'rawBody', global: false, encoding: 'utf8', runFirst: true })

// Mount DodoPayments routes
await fastify.register(dodopaymentsRoutes, { prefix: '/api/dodopayments' })

// Start server
const PORT = Number(process.env.PORT) || 3000
await fastify.listen({ port: PORT })
console.log(`Server running on port ${PORT}`)
```

### Available API Endpoints

The Fastify template provides these endpoints (same as Express):

- `POST /api/dodopayments/checkout`
- `GET /api/dodopayments/customer`
- `POST /api/dodopayments/customer`
- `PUT /api/dodopayments/customer`
- `GET /api/dodopayments/customer/subscriptions`
- `GET /api/dodopayments/customer/payments`
- `GET /api/dodopayments/products`
- `GET /api/dodopayments/product`
- `GET /api/dodopayments/subscriptions`
- `GET /api/dodopayments/payments`
- `POST /api/dodopayments/webhook`

## Express.js Setup Instructions

### Basic Express.js Integration

After running `@billingsdk/cli init` and selecting Express.js, you'll need to integrate the generated routes into your Express application:

```javascript
// app.js or server.js
const express = require('express');
const { dodopaymentsRouter } = require('./src/routes/dodopayments/route');

const app = express();

// Middleware
app.use(express.json());

// Mount DodoPayments routes
app.use('/api/dodopayments', dodopaymentsRouter);

// Start server
const PORT = process.env.PORT || 3000;
app.listen(PORT, () => {
  console.log(`Server running on port ${PORT}`);
});
```

### Environment Configuration

Create a `.env` file in your project root:

```bash
# DodoPayments Configuration
DODO_PAYMENTS_API_KEY=your_api_key_here
DODO_PAYMENTS_ENVIRONMENT=test_mode
DODO_PAYMENTS_WEBHOOK_KEY=your_webhook_key_here

# Server Configuration
PORT=3000
NODE_ENV=development
```

### Available API Endpoints

The Express.js template provides these endpoints:

- `POST /api/dodopayments/checkout` - Create checkout sessions
- `GET /api/dodopayments/customer` - Retrieve customer data
- `POST /api/dodopayments/customer` - Create new customers
- `PUT /api/dodopayments/customer` - Update customer information
- `GET /api/dodopayments/customer/subscriptions` - Get customer subscriptions
- `GET /api/dodopayments/customer/payments` - Get customer payment history
- `GET /api/dodopayments/products` - List all products
- `GET /api/dodopayments/product` - Get specific product details
- `GET /api/dodopayments/subscriptions` - Retrieve subscription details
- `GET /api/dodopayments/payments` - Get payment information
- `POST /api/dodopayments/webhook` - Handle DodoPayments webhooks

### TypeScript Support

The template includes full TypeScript support. To use with TypeScript:

```bash
npm install -D typescript @types/node ts-node nodemon
```

Create a `tsconfig.json`:

```json
{
  "compilerOptions": {
    "target": "ES2020",
    "module": "commonjs",
    "lib": ["ES2020"],
    "outDir": "./dist",
    "rootDir": "./src",
    "strict": true,
    "esModuleInterop": true,
    "skipLibCheck": true,
    "forceConsistentCasingInFileNames": true,
    "resolveJsonModule": true
  },
  "include": ["src/**/*"],
  "exclude": ["node_modules", "dist"]
}
```

Update your `package.json` scripts:

```json
{
  "scripts": {
    "dev": "nodemon --exec ts-node src/app.ts",
    "build": "tsc",
    "start": "node dist/app.js"
  }
}
```

## Hono Setup Instructions

### Basic Hono Integration

After running `@billingsdk/cli init` and selecting Hono, you'll need to integrate the generated routes into your Hono application:

```typescript
// src/index.ts
import { Hono } from 'hono'
import { dodopaymentsRouter } from './routes/route'

const app = new Hono()

// Mount DodoPayments routes
app.route('/api/dodopayments', dodopaymentsRouter)

// Start server
export default app
```

### Environment Configuration

Create a `.env` file in your project root:

```bash
# DodoPayments Configuration
DODO_PAYMENTS_API_KEY=your_api_key_here
DODO_PAYMENTS_ENVIRONMENT=test_mode
DODO_PAYMENTS_WEBHOOK_KEY=your_webhook_key_here

# Server Configuration
PORT=3000
```

### Available API Endpoints

The Hono template provides these endpoints:

- `POST /api/dodopayments/checkout` - Create checkout sessions
- `GET /api/dodopayments/customer` - Retrieve customer data
- `POST /api/dodopayments/customer` - Create new customers
- `PUT /api/dodopayments/customer` - Update customer information
- `GET /api/dodopayments/customer/subscriptions` - Get customer subscriptions
- `GET /api/dodopayments/customer/payments` - Get customer payment history
- `GET /api/dodopayments/products` - List all products
- `GET /api/dodopayments/product` - Get specific product details
- `GET /api/dodopayments/subscriptions` - Retrieve subscription details
- `GET /api/dodopayments/payments` - Get payment information
- `POST /api/dodopayments/webhook` - Handle DodoPayments webhooks

### Running with Bun

Hono works great with Bun. To run your application:


Add this to your `package.json` scripts:

```json
{
  "scripts": {
    "dev": "bun run --hot src/routes/route.ts"
  }
}
```

## React.js Setup Instructions

### Basic React.js Integration

After running `@billingsdk/cli init` and selecting **React.js**, the CLI generates a `lib/dodopayments.ts` and a `hooks/useBilling.ts` file for your project.

You can use the `useBilling` hook directly in your components to interact with the backend API:

```tsx
// src/App.tsx or any component
import React, { useEffect } from 'react'
import { useBilling } from './hooks/useBilling'

function App() {
  const { fetchProducts, loading, error } = useBilling()

  useEffect(() => {
    const loadProducts = async () => {
      try {
        const products = await fetchProducts()
        console.log('Products:', products)
      } catch (err) {
        console.error('Failed to fetch products:', err)
      }
    }
    loadProducts()
  }, [fetchProducts])

  if (loading) return <p>Loading...</p>
  if (error) return <p style={{ color: 'red' }}>{error}</p>

  return <h1>Welcome to DodoPayments + React</h1>
}

export default App
```

### Environment Configuration

Create a `.env` (or `.env.local` if using Vite) in your project root:

```bash
# DodoPayments Configuration
VITE_DODO_PAYMENTS_API_KEY=your_api_key_here
VITE_DODO_PAYMENTS_ENVIRONMENT=test_mode

# Backend API URL (Express.js server or Next.js API routes)
VITE_BASE_URL=http://localhost:3000
```

## `@billingsdk/cli add`

Add individual billing components to your existing project using the shadcn/ui registry system.

### Usage

```bash
npx @billingsdk/cli add <component-name>
```

### Available Components

See the [components](/docs/components) page for a list of available components.

### Examples

```bash
# Add a pricing table
npx @billingsdk/cli add pricing-table-one

# Add subscription management
npx @billingsdk/cli add subscription-management

# Add usage monitoring
npx @billingsdk/cli add usage-meter-circle
```

### What happens

1. Downloads the component configuration from the registry
2. Installs the component files in your `components/billingsdk/` directory
3. Updates your project configuration if needed
4. Installs any additional dependencies


<Callout title="Developer Tool">
  This command is primarily used by Billing SDK maintainers. Regular users typically don't need to run this command.
</Callout>

## Supported Frameworks

### Next.js (App Router)
- ✅ **Status**: Fully supported
- 📁 **Structure**: App Router with API routes
- 🔧 **Features**: Server components, server actions, middleware support

### Express.js
- ✅ **Status**: Fully supported
- 📁 **Structure**: Modular route-based architecture
- 🔧 **Features**: RESTful API routes, middleware support, TypeScript integration

<<<<<<< HEAD
### Fastify
- ✅ **Status**: Fully supported
- 📁 **Structure**: Plugin-registered routes under a `routes/` directory
- 🔧 **Features**: High-performance routing, schema validation with Zod, webhook raw-body support
=======
### Hono
- ✅ **Status**: Fully supported
- 📁 **Structure**: Lightweight, modular architecture
- 🔧 **Features**: RESTful API routes, middleware support, TypeScript integration, edge runtime compatibility
>>>>>>> 3305eac6

### Coming Soon
- 🚧 **Additional React Frameworks**: Vite, Remix support

## Supported Payment Providers

### Dodo Payments
- ✅ **Status**: Fully supported
- 🔧 **Features**: Payment processing, subscriptions, webhooks
- 📚 **Integration**: Complete API route templates included

### Coming Soon
- 🚧 **Stripe**: Industry-standard payment processing
- 🚧 **Additional Providers**: Based on community demand

## Configuration

### Environment Variables

After running `@billingsdk/cli init`, configure these environment variables:

```bash
# Dodo Payments Configuration
DODO_PAYMENTS_API_KEY=your-api-key
DODO_PAYMENTS_WEBHOOK_KEY=your-webhook-secret
DODO_PAYMENTS_RETURN_URL=https://yourdomain.com/checkout/success
DODO_PAYMENTS_ENVIRONMENT="test"or"live"

# Next.js Configuration
NEXT_PUBLIC_APP_URL=http://localhost:3000
```

### Customizing Templates

The CLI uses templates from the public registry. You can:
- Modify generated files after installation
- Create custom templates for your organization
- Extend existing components with additional features

## Troubleshooting

### Common Issues

**Command not found**
```bash
# Make sure you're using npx
npx @billingsdk/cli --help
```

**Permission errors**
```bash
# On Unix systems, you might need to adjust permissions
chmod +x node_modules/.bin/@billingsdk/cli
```

**Network issues**
```bash
# Check your internet connection
# The CLI downloads templates from @billingsdk/cli.com
```

### Getting Help

```bash
# Show all available commands
npx @billingsdk/cli --help

# Get help for a specific command
npx @billingsdk/cli init --help
npx @billingsdk/cli add --help
```

## Development

### Building the CLI

```bash
cd packages/cli
npm run build
```

### Development Mode

```bash
cd packages/cli
npm run dev
```

### Contributing

The CLI is open source and welcomes contributions. See our [contribution guide](/docs/contribution-open-source) for details.

<Callout title="Need Help?">
  If you encounter issues or have questions about the CLI, please [open an issue](https://github.com/dodopayments/billingsdk/issues) on GitHub.
</Callout><|MERGE_RESOLUTION|>--- conflicted
+++ resolved
@@ -52,11 +52,7 @@
 
 ### What it does
 
-<<<<<<< HEAD
-1. **Framework Selection**: Choose your preferred framework (Next.js, Express.js, or Fastify)
-=======
 1. **Framework Selection**: Choose your preferred framework (Next.js, Express.js, or Hono)
->>>>>>> 3305eac6
 2. **Provider Selection**: Select your payment provider (currently Dodo Payments)
 3. **Template Installation**: Downloads and installs framework-specific templates
 4. **Dependency Management**: Automatically installs required dependencies
@@ -71,22 +67,14 @@
 ```
 
 You'll be prompted to select:
-<<<<<<< HEAD
-- **Framework**: Next.js (with App Router), Express.js (Node.js web framework), or Fastify (high-performance Node.js framework)
-=======
 - **Framework**: Next.js (with App Router), Express.js (Node.js web framework), or Hono (lightweight web framework for edge runtimes)
->>>>>>> 3305eac6
 - **Payment Provider**: Dodo Payments
 
 ### Generated Files
 
 After running `init`, you'll get:
 
-<<<<<<< HEAD
-<Tabs items={['Next.js + Dodo Payments', 'Express.js + Dodo Payments', 'Fastify + Dodo Payments', 'React.js + Dodo Payments']}>
-=======
 <Tabs items={['Next.js + Dodo Payments', 'Express.js + Dodo Payments', 'React.js + Dodo Payments', 'Next.js + Stripe', 'Express.js + Stripe', 'React.js + Stripe', 'Hono + Dodo Payments']}>
->>>>>>> 3305eac6
   <Tab value="Next.js + Dodo Payments">
     ```
     your-project/
@@ -106,7 +94,7 @@
     └── .env.example
     ```
   </Tab>
-  <Tab value="Fastify + Dodo Payments">
+  <Tab value="Express.js + Dodo Payments">
     ```
     your-project/
     ├── src/
@@ -124,24 +112,6 @@
     └── .env.example
     ```
   </Tab>
-  <Tab value="Express.js + Dodo Payments">
-    ```
-    your-project/
-    ├── src/
-    │   ├── lib/
-    │   │   └── dodopayments.ts
-    │   └── routes/
-    │       └── dodopayments/
-    │           ├── route.ts
-    │           ├── checkout.ts
-    │           ├── customer.ts
-    │           ├── payments.ts
-    │           ├── products.ts
-    │           ├── subscriptions.ts
-    │           └── webhook.ts
-    └── .env.example
-    ```
-  </Tab>
    <Tab value="Express.js + Stripe">
     ```
     your-project/
@@ -160,7 +130,7 @@
     └── .env.example
     ```
   </Tab>
-   <Tab value="React.js + Dodo Payments">
+  <Tab value="React.js + Dodo Payments">
     ```
     your-project/
     ├── src/
@@ -202,11 +172,7 @@
 
 ### Dependencies Installed
 
-<<<<<<< HEAD
-<Tabs items={['Next.js', 'Express.js', 'Fastify', "React.js"]}>
-=======
 <Tabs items={['Next.js', 'Express.js', "React.js", "Hono"]}>
->>>>>>> 3305eac6
   <Tab value="Next.js">
     ```json
     {
@@ -214,19 +180,6 @@
         "dodopayments": "latest",
         "standardwebhooks": "latest",
         "zod": "latest"
-      }
-    }
-    ```
-  </Tab>
-  <Tab value="Fastify">
-    ```json
-    {
-      "dependencies": {
-        "dodopayments": "latest",
-        "standardwebhooks": "latest",
-        "zod": "latest",
-        "fastify": "latest",
-        "fastify-raw-body": "latest"
       }
     }
     ```
@@ -278,48 +231,6 @@
 
   Make sure to restart your dev server after updating environment variables.
 </Callout>
-## Fastify Setup Instructions
-
-### Basic Fastify Integration
-
-After running `@billingsdk/cli init` and selecting Fastify, register the generated routes in your Fastify application:
-
-```ts
-// server.ts
-import Fastify from 'fastify'
-import rawBody from 'fastify-raw-body'
-import dodopaymentsRoutes from './src/routes/dodopayments/route'
-
-const fastify = Fastify({ logger: true })
-
-// Enable raw body for webhook route verification
-await fastify.register(rawBody, { field: 'rawBody', global: false, encoding: 'utf8', runFirst: true })
-
-// Mount DodoPayments routes
-await fastify.register(dodopaymentsRoutes, { prefix: '/api/dodopayments' })
-
-// Start server
-const PORT = Number(process.env.PORT) || 3000
-await fastify.listen({ port: PORT })
-console.log(`Server running on port ${PORT}`)
-```
-
-### Available API Endpoints
-
-The Fastify template provides these endpoints (same as Express):
-
-- `POST /api/dodopayments/checkout`
-- `GET /api/dodopayments/customer`
-- `POST /api/dodopayments/customer`
-- `PUT /api/dodopayments/customer`
-- `GET /api/dodopayments/customer/subscriptions`
-- `GET /api/dodopayments/customer/payments`
-- `GET /api/dodopayments/products`
-- `GET /api/dodopayments/product`
-- `GET /api/dodopayments/subscriptions`
-- `GET /api/dodopayments/payments`
-- `POST /api/dodopayments/webhook`
-
 ## Express.js Setup Instructions
 
 ### Basic Express.js Integration
@@ -584,17 +495,10 @@
 - 📁 **Structure**: Modular route-based architecture
 - 🔧 **Features**: RESTful API routes, middleware support, TypeScript integration
 
-<<<<<<< HEAD
-### Fastify
-- ✅ **Status**: Fully supported
-- 📁 **Structure**: Plugin-registered routes under a `routes/` directory
-- 🔧 **Features**: High-performance routing, schema validation with Zod, webhook raw-body support
-=======
 ### Hono
 - ✅ **Status**: Fully supported
 - 📁 **Structure**: Lightweight, modular architecture
 - 🔧 **Features**: RESTful API routes, middleware support, TypeScript integration, edge runtime compatibility
->>>>>>> 3305eac6
 
 ### Coming Soon
 - 🚧 **Additional React Frameworks**: Vite, Remix support
