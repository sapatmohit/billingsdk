--- conflicted
+++ resolved
@@ -74,11 +74,7 @@
 
 After running `init`, you'll get:
 
-<<<<<<< HEAD
-<Tabs items={['Next.js + Dodo Payments', 'Express.js + Dodo Payments', 'React.js + Dodo Payments', 'Hono + Dodo Payments']}>
-=======
-<Tabs items={['Next.js + Dodo Payments', 'Express.js + Dodo Payments', 'React.js + Dodo Payments', 'Next.js + Stripe', 'Express.js + Stripe', 'React.js + Stripe']}>
->>>>>>> f28f630d
+<Tabs items={['Next.js + Dodo Payments', 'Express.js + Dodo Payments', 'React.js + Dodo Payments', 'Next.js + Stripe', 'Express.js + Stripe', 'React.js + Stripe', 'Hono + Dodo Payments']}>
   <Tab value="Next.js + Dodo Payments">
     ```
     your-project/
