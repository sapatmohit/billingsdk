--- conflicted
+++ resolved
@@ -5,24 +5,6 @@
   "title": "All Components",
   "description": "All components in the BillingSDK",
   "registryDependencies": [
-<<<<<<< HEAD
-    "https://billingsdk.com/r/pricing-table-one.json",
-    "https://billingsdk.com/r/pricing-table-two.json",
-    "https://billingsdk.com/r/pricing-table-three.json",
-    "https://billingsdk.com/r/pricing-table-four.json",
-    "https://billingsdk.com/r/cancel-subscription-dialog.json",
-    "https://billingsdk.com/r/cancel-subscription-card.json",
-    "https://billingsdk.com/r/update-plan-dialog.json",
-    "https://billingsdk.com/r/update-plan-card.json",
-    "https://billingsdk.com/r/subscription-management.json",
-    "https://billingsdk.com/r/usage-meter-linear.json",
-    "https://billingsdk.com/r/usage-meter-circle.json",
-    "https://billingsdk.com/r/banner.json",
-    "https://billingsdk.com/r/invoice-history.json",
-    "https://billingsdk.com/r/usage-table.json",
-    "https://billingsdk.com/r/payment-method-selector.json",
-    "https://billingsdk.com/r/payment-method-manager.json"
-=======
     "@billingsdk/pricing-table-one",
     "@billingsdk/pricing-table-two",
     "@billingsdk/pricing-table-three",
@@ -40,7 +22,6 @@
     "@billingsdk/usage-table",
     "@billingsdk/payment-method-selector",
     "@billingsdk/payment-method-manager"
->>>>>>> 4c3473ff
   ],
   "files": []
 }