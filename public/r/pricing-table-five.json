--- conflicted
+++ resolved
@@ -28,11 +28,7 @@
     },
     {
       "path": "src/registry/billingsdk/demo/pricing-table-five-demo.tsx",
-<<<<<<< HEAD
-      "content": "'use client'\n\nimport { PricingTableFive } from '../pricing-table-five';\nimport { plans } from '@/lib/billingsdk-config';\n\nexport function PricingTableFiveDemo() {\n    return (\n        <PricingTableFive \n            plans={plans}\n            onPlanSelect={(planId: string) => console.log('Selected plan:', planId)}\n            title=\"Budget-friendly pricing alternatives\"\n            description=\"Get started free or upgrade to share your impact for all completed tasks with multiple people\"\n        />\n    );\n}\n",
-=======
       "content": "\"use client\"\n\nimport { PricingTableFive } from \"@/components/billingsdk/pricing-table-five\"\nimport { plans } from \"@/lib/billingsdk-config\"\n\nexport function PricingTableFiveDemo() {\n  return (\n    <PricingTableFive\n      plans={plans}\n      onPlanSelect={(planId: string) => console.log(\"Selected plan:\", planId)}\n      title=\"Budget-friendly pricing alternatives\"\n      description=\"Get started free or upgrade to share your impact for all completed tasks with multiple people\"\n    />\n  )\n}\n",
->>>>>>> c914456b
       "type": "registry:component",
       "target": "components/pricing-table-five-demo.tsx"
     },
