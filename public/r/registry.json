--- conflicted
+++ resolved
@@ -1,603 +1,4 @@
 {
-<<<<<<< HEAD
-	"$schema": "https://ui.shadcn.com/schema.json",
-	"name": "billingsdk",
-	"homepage": "https://billingsdk.com",
-	"items": [
-		{
-			"name": "index",
-			"type": "registry:lib",
-			"title": "BillingSDK Config",
-			"description": "Config for BillingSDK components",
-			"files": [
-				{
-					"path": "src/registry/lib/billingsdk-config.ts",
-					"type": "registry:lib",
-					"target": "lib/billingsdk-config.ts"
-				}
-			]
-		},
-		{
-			"name": "all",
-			"type": "registry:block",
-			"title": "All Components",
-			"description": "All components in the BillingSDK",
-			"files": [],
-			"registryDependencies": [
-				"@billingsdk/pricing-table-one",
-				"@billingsdk/pricing-table-two",
-				"@billingsdk/pricing-table-three",
-				"@billingsdk/pricing-table-four",
-				"@billingsdk/pricing-table-five",
-				"@billingsdk/cancel-subscription-dialog",
-				"@billingsdk/cancel-subscription-card",
-				"@billingsdk/update-plan-dialog",
-				"@billingsdk/update-plan-card",
-				"@billingsdk/subscription-management",
-				"@billingsdk/usage-meter-linear",
-				"@billingsdk/usage-meter-circle",
-				"@billingsdk/banner",
-				"@billingsdk/invoice-history",
-				"@billingsdk/usage-table",
-				"@billingsdk/payment-method-selector",
-				"@billingsdk/payment-method-manager",
-				"@billingsdk/billing-settings",
-				"@billingsdk/proration-preview",
-				"@billingsdk/alerts"
-			]
-		},
-		{
-			"name": "hello-world",
-			"type": "registry:block",
-			"title": "Hello World Component",
-			"description": "A simple hello world component",
-			"files": [
-				{
-					"path": "src/registry/billingsdk/hello-world.tsx",
-					"type": "registry:component",
-					"target": "components/billingsdk/hello-world.tsx"
-				}
-			]
-		},
-		{
-			"name": "invoice-history",
-			"type": "registry:block",
-			"title": "Invoice History",
-			"description": "A read-only invoice history table",
-			"files": [
-				{
-					"path": "src/registry/billingsdk/invoice-history.tsx",
-					"type": "registry:component",
-					"target": "components/billingsdk/invoice-history.tsx"
-				},
-				{
-					"path": "src/registry/billingsdk/demo/invoice-history-demo.tsx",
-					"type": "registry:component",
-					"target": "components/invoice-history-demo.tsx"
-				}
-			],
-			"dependencies": ["lucide-react"],
-			"registryDependencies": ["card", "button", "table", "badge", "utils"]
-		},
-		{
-			"name": "pricing-table-one",
-			"type": "registry:block",
-			"title": "Pricing Table One",
-			"description": "A pricing table component",
-			"files": [
-				{
-					"path": "src/registry/billingsdk/pricing-table-one.tsx",
-					"type": "registry:component",
-					"target": "components/billingsdk/pricing-table-one.tsx"
-				},
-				{
-					"path": "src/registry/billingsdk/demo/pricing-table-one-demo.tsx",
-					"type": "registry:component",
-					"target": "components/pricing-table-one-demo.tsx"
-				},
-				{
-					"path": "src/registry/lib/billingsdk-config.ts",
-					"type": "registry:lib",
-					"target": "lib/billingsdk-config.ts"
-				}
-			],
-			"dependencies": ["lucide-react", "class-variance-authority", "motion"],
-			"registryDependencies": [
-				"button",
-				"card",
-				"badge",
-				"switch",
-				"radio-group",
-				"label",
-				"separator",
-				"utils"
-			]
-		},
-		{
-			"name": "pricing-table-two",
-			"type": "registry:block",
-			"title": "Pricing Table Two",
-			"description": "A pricing table component with a feature table",
-			"files": [
-				{
-					"path": "src/registry/billingsdk/pricing-table-two.tsx",
-					"type": "registry:component",
-					"target": "components/billingsdk/pricing-table-two.tsx"
-				},
-				{
-					"path": "src/registry/billingsdk/demo/pricing-table-two-demo.tsx",
-					"type": "registry:component",
-					"target": "components/pricing-table-two-demo.tsx"
-				},
-				{
-					"path": "src/registry/lib/billingsdk-config.ts",
-					"type": "registry:lib",
-					"target": "lib/billingsdk-config.ts"
-				}
-			],
-			"dependencies": ["lucide-react", "class-variance-authority", "motion"],
-			"registryDependencies": ["button", "table", "switch", "utils"]
-		},
-		{
-			"name": "pricing-table-three",
-			"type": "registry:block",
-			"title": "Pricing Table Three",
-			"description": "A pricing table component with a feature table",
-			"files": [
-				{
-					"path": "src/registry/billingsdk/pricing-table-three.tsx",
-					"type": "registry:component",
-					"target": "components/billingsdk/pricing-table-three.tsx"
-				},
-				{
-					"path": "src/registry/billingsdk/demo/pricing-table-three-demo.tsx",
-					"type": "registry:component",
-					"target": "components/pricing-table-three-demo.tsx"
-				},
-				{
-					"path": "src/registry/lib/billingsdk-config.ts",
-					"type": "registry:lib",
-					"target": "lib/billingsdk-config.ts"
-				}
-			],
-			"dependencies": ["lucide-react", "class-variance-authority", "motion"],
-			"registryDependencies": [
-				"button",
-				"card",
-				"badge",
-				"radio-group",
-				"label",
-				"utils"
-			]
-		},
-		{
-			"name": "pricing-table-four",
-			"type": "registry:block",
-			"title": "Pricing Table Four",
-			"description": "A modern pricing table component with gradient design",
-			"files": [
-				{
-					"path": "src/registry/billingsdk/pricing-table-four.tsx",
-					"type": "registry:component",
-					"target": "components/billingsdk/pricing-table-four.tsx"
-				},
-				{
-					"path": "src/registry/billingsdk/demo/pricing-table-four-demo.tsx",
-					"type": "registry:component",
-					"target": "components/pricing-table-four-demo.tsx"
-				},
-				{
-					"path": "src/registry/lib/billingsdk-config.ts",
-					"type": "registry:lib",
-					"target": "lib/billingsdk-config.ts"
-				}
-			],
-			"dependencies": ["lucide-react", "class-variance-authority", "motion"],
-			"registryDependencies": ["utils"]
-		},
-		{
-			"name": "pricing-table-five",
-			"type": "registry:block",
-			"title": "Pricing Table Five",
-			"description": "A modern pricing table component with contact us plan",
-			"files": [
-				{
-					"path": "src/registry/billingsdk/pricing-table-five.tsx",
-					"type": "registry:component",
-					"target": "components/billingsdk/pricing-table-five.tsx"
-				},
-				{
-					"path": "src/registry/billingsdk/demo/pricing-table-five-demo.tsx",
-					"type": "registry:component",
-					"target": "components/pricing-table-five-demo.tsx"
-				},
-				{
-					"path": "src/registry/lib/billingsdk-config.ts",
-					"type": "registry:lib",
-					"target": "lib/billingsdk-config.ts"
-				}
-			],
-			"dependencies": ["lucide-react", "class-variance-authority", "motion"],
-			"registryDependencies": [
-				"button",
-				"card",
-				"badge",
-				"switch",
-				"radio-group",
-				"label",
-				"separator",
-				"utils"
-			]
-		},
-		{
-			"name": "cancel-subscription-dialog",
-			"type": "registry:block",
-			"title": "Cancel Subscription Dialog",
-			"description": "A cancel subscription dialog component",
-			"files": [
-				{
-					"path": "src/registry/billingsdk/cancel-subscription-dialog.tsx",
-					"type": "registry:component",
-					"target": "components/billingsdk/cancel-subscription-dialog.tsx"
-				},
-				{
-					"path": "src/registry/billingsdk/demo/cancel-subscription-dialog-demo.tsx",
-					"type": "registry:component",
-					"target": "components/cancel-subscription-dialog-demo.tsx"
-				},
-				{
-					"path": "src/registry/lib/billingsdk-config.ts",
-					"type": "registry:lib",
-					"target": "lib/billingsdk-config.ts"
-				}
-			],
-			"dependencies": ["lucide-react"],
-			"registryDependencies": ["button", "badge", "dialog", "utils"]
-		},
-		{
-			"name": "cancel-subscription-card",
-			"type": "registry:block",
-			"title": "Cancel Subscription Card",
-			"description": "A cancel subscription card component",
-			"files": [
-				{
-					"path": "src/registry/billingsdk/cancel-subscription-card.tsx",
-					"type": "registry:component",
-					"target": "components/billingsdk/cancel-subscription-card.tsx"
-				},
-				{
-					"path": "src/registry/billingsdk/demo/cancel-subscription-card-demo.tsx",
-					"type": "registry:component",
-					"target": "components/cancel-subscription-card-demo.tsx"
-				},
-				{
-					"path": "src/registry/lib/billingsdk-config.ts",
-					"type": "registry:lib",
-					"target": "lib/billingsdk-config.ts"
-				}
-			],
-			"dependencies": ["lucide-react"],
-			"registryDependencies": ["button", "badge", "card", "utils"]
-		},
-		{
-			"name": "update-plan-dialog",
-			"type": "registry:block",
-			"title": "Update Plan Dialog",
-			"description": "A update plan dialog component",
-			"files": [
-				{
-					"path": "src/registry/billingsdk/update-plan-dialog.tsx",
-					"type": "registry:component",
-					"target": "components/billingsdk/update-plan-dialog.tsx"
-				},
-				{
-					"path": "src/registry/billingsdk/demo/update-plan-dialog-demo.tsx",
-					"type": "registry:component",
-					"target": "components/update-plan-dialog-demo.tsx"
-				},
-				{
-					"path": "src/registry/lib/billingsdk-config.ts",
-					"type": "registry:lib",
-					"target": "lib/billingsdk-config.ts"
-				}
-			],
-			"dependencies": ["lucide-react", "motion"],
-			"registryDependencies": [
-				"button",
-				"badge",
-				"radio-group",
-				"toggle",
-				"label",
-				"dialog",
-				"utils"
-			]
-		},
-		{
-			"name": "update-plan-card",
-			"type": "registry:block",
-			"title": "Update Plan Card",
-			"description": "A update plan card component",
-			"files": [
-				{
-					"path": "src/registry/billingsdk/update-plan-card.tsx",
-					"type": "registry:component",
-					"target": "components/billingsdk/update-plan-card.tsx"
-				},
-				{
-					"path": "src/registry/billingsdk/demo/update-plan-card-demo.tsx",
-					"type": "registry:component",
-					"target": "components/update-plan-card-demo.tsx"
-				},
-				{
-					"path": "src/registry/lib/billingsdk-config.ts",
-					"type": "registry:lib",
-					"target": "lib/billingsdk-config.ts"
-				}
-			],
-			"dependencies": ["lucide-react", "motion"],
-			"registryDependencies": [
-				"button",
-				"badge",
-				"radio-group",
-				"toggle",
-				"label",
-				"card",
-				"utils"
-			]
-		},
-		{
-			"name": "subscription-management",
-			"type": "registry:block",
-			"title": "Subscription Management",
-			"description": "A subscription management component",
-			"files": [
-				{
-					"path": "src/registry/billingsdk/subscription-management.tsx",
-					"type": "registry:component",
-					"target": "components/billingsdk/subscription-management.tsx"
-				},
-				{
-					"path": "src/registry/billingsdk/demo/subscription-management-demo.tsx",
-					"type": "registry:component",
-					"target": "components/subscription-management-demo.tsx"
-				},
-				{
-					"path": "src/registry/lib/billingsdk-config.ts",
-					"type": "registry:lib",
-					"target": "lib/billingsdk-config.ts"
-				}
-			],
-			"dependencies": ["lucide-react"],
-			"registryDependencies": [
-				"button",
-				"card",
-				"badge",
-				"separator",
-				"utils",
-				"@billingsdk/cancel-subscription-dialog",
-				"@billingsdk/update-plan-dialog"
-			]
-		},
-		{
-			"name": "usage-meter-linear",
-			"type": "registry:block",
-			"title": "Usage Meter Linear",
-			"description": "A usage meter linear component",
-			"files": [
-				{
-					"path": "src/registry/billingsdk/usage-meter.tsx",
-					"type": "registry:component",
-					"target": "components/billingsdk/usage-meter.tsx"
-				},
-				{
-					"path": "src/registry/billingsdk/demo/usage-meter-linear-demo.tsx",
-					"type": "registry:component",
-					"target": "components/usage-meter-linear-demo.tsx"
-				}
-			],
-			"dependencies": ["lucide-react", "motion"],
-			"registryDependencies": ["card", "badge", "utils"]
-		},
-		{
-			"name": "usage-meter-circle",
-			"type": "registry:block",
-			"title": "Usage Meter Circle",
-			"description": "A usage meter circle component",
-			"files": [
-				{
-					"path": "src/registry/billingsdk/usage-meter.tsx",
-					"type": "registry:component",
-					"target": "components/billingsdk/usage-meter.tsx"
-				},
-				{
-					"path": "src/registry/billingsdk/demo/usage-meter-circle-demo.tsx",
-					"type": "registry:component",
-					"target": "components/usage-meter-circle-demo.tsx"
-				}
-			],
-			"dependencies": ["lucide-react", "motion"],
-			"registryDependencies": ["card", "badge", "utils"]
-		},
-		{
-			"name": "banner",
-			"type": "registry:block",
-			"title": "Top Banner",
-			"description": "A banner component",
-			"files": [
-				{
-					"path": "src/registry/billingsdk/banner.tsx",
-					"type": "registry:component",
-					"target": "components/billingsdk/banner.tsx"
-				},
-				{
-					"path": "src/registry/billingsdk/demo/banner-demo.tsx",
-					"type": "registry:component",
-					"target": "components/banner-demo.tsx"
-				}
-			],
-			"dependencies": ["lucide-react", "motion"],
-			"registryDependencies": ["button", "utils"]
-		},
-		{
-			"name": "payment-method-selector",
-			"type": "registry:block",
-			"title": "Payment Method Selector",
-			"description": "A payment method selector component with support for cards, digital wallets, UPI, and BNPL services",
-			"files": [
-				{
-					"path": "src/registry/billingsdk/payment-method-selector.tsx",
-					"type": "registry:component",
-					"target": "components/billingsdk/payment-method-selector.tsx"
-				},
-				{
-					"path": "src/registry/billingsdk/demo/payment-method-selector-demo.tsx",
-					"type": "registry:component",
-					"target": "components/payment-method-selector-demo.tsx"
-				}
-			],
-			"dependencies": ["lucide-react", "motion"],
-			"registryDependencies": [
-				"button",
-				"dialog",
-				"tooltip",
-				"card",
-				"input",
-				"label",
-				"utils"
-			]
-		},
-		{
-			"name": "billing-settings",
-			"type": "registry:block",
-			"title": "Billing Settings",
-			"description": "A comprehensive billing settings component with tabs for general, payment methods, invoices, and usage limits",
-			"files": [
-				{
-					"path": "src/registry/billingsdk/billing-settings.tsx",
-					"type": "registry:component",
-					"target": "components/billingsdk/billing-settings.tsx"
-				},
-				{
-					"path": "src/registry/billingsdk/demo/billing-settings-demo.tsx",
-					"type": "registry:component",
-					"target": "components/billing-settings-demo.tsx"
-				}
-			],
-			"dependencies": ["lucide-react"],
-			"registryDependencies": [
-				"button",
-				"card",
-				"switch",
-				"badge",
-				"dropdown-menu",
-				"dialog",
-				"input",
-				"label",
-				"sonner"
-			]
-		},
-		{
-			"name": "proration-preview",
-			"type": "registry:block",
-			"title": "Proration Preview",
-			"description": "Interactive component that shows billing adjustments when users change subscription plans, featuring cost breakdowns, credits, and prorated charges",
-			"files": [
-				{
-					"path": "src/registry/billingsdk/proration-preview.tsx",
-					"type": "registry:component",
-					"target": "components/billingsdk/proration-preview.tsx"
-				},
-				{
-					"path": "src/registry/billingsdk/demo/proration-preview-demo.tsx",
-					"type": "registry:component",
-					"target": "components/proration-preview-demo.tsx"
-				},
-				{
-					"path": "src/registry/lib/billingsdk-config.ts",
-					"type": "registry:lib",
-					"target": "lib/billingsdk-config.ts"
-				}
-			],
-			"dependencies": ["lucide-react", "class-variance-authority", "motion"],
-			"registryDependencies": [
-				"button",
-				"card",
-				"badge",
-				"separator",
-				"tabs",
-				"utils"
-			]
-		},
-		{
-			"name": "alerts",
-			"type": "registry:block",
-			"title": "Alerts",
-			"description": "A component for displaying important notifications and warnings to users",
-			"files": [
-				{
-					"path": "src/registry/billingsdk/alerts.tsx",
-					"type": "registry:component",
-					"target": "components/billingsdk/alerts.tsx"
-				},
-				{
-					"path": "src/registry/billingsdk/demo/alerts-demo.tsx",
-					"type": "registry:component",
-					"target": "components/alerts-demo.tsx"
-				}
-			],
-			"dependencies": ["lucide-react"],
-			"registryDependencies": ["button", "utils"]
-		},
-		{
-			"name": "payment-method-manager",
-			"type": "registry:block",
-			"title": "Payment Method Manager",
-			"description": "A component for managing payment methods including credit cards and ACH accounts with add, edit, remove, and default setting capabilities",
-			"files": [
-				{
-					"path": "src/registry/billingsdk/payment-method-manager.tsx",
-					"type": "registry:component",
-					"target": "components/billingsdk/payment-method-manager.tsx"
-				},
-				{
-					"path": "src/registry/billingsdk/demo/payment-method-manager-demo.tsx",
-					"type": "registry:component",
-					"target": "components/payment-method-manager-demo.tsx"
-				}
-			],
-			"dependencies": ["lucide-react"],
-			"registryDependencies": [
-				"button",
-				"card",
-				"badge",
-				"dialog",
-				"separator",
-				"tooltip",
-				"utils"
-			]
-		},
-		{
-			"name": "usage-table",
-			"type": "registry:block",
-			"title": "Usage Table",
-			"description": "A component for displaying detailed usage history in a tabular format with support for cost tracking and totals",
-			"files": [
-				{
-					"path": "src/registry/billingsdk/usage-table.tsx",
-					"type": "registry:component",
-					"target": "components/billingsdk/usage-table.tsx"
-				},
-				{
-					"path": "src/registry/billingsdk/demo/usage-table-demo.tsx",
-					"type": "registry:component",
-					"target": "components/usage-table-demo.tsx"
-				}
-			],
-			"dependencies": ["lucide-react"],
-			"registryDependencies": ["card", "table", "utils"]
-		}
-	]
-=======
     "$schema": "https://ui.shadcn.com/schema.json",
     "name": "billingsdk",
     "homepage": "https://billingsdk.com",
@@ -1237,6 +638,26 @@
                 "label"
             ]
         },
+      {
+			"name": "alerts",
+			"type": "registry:block",
+			"title": "Alerts",
+			"description": "A component for displaying important notifications and warnings to users",
+			"files": [
+				{
+					"path": "src/registry/billingsdk/alerts.tsx",
+					"type": "registry:component",
+					"target": "components/billingsdk/alerts.tsx"
+				},
+				{
+					"path": "src/registry/billingsdk/demo/alerts-demo.tsx",
+					"type": "registry:component",
+					"target": "components/alerts-demo.tsx"
+				}
+			],
+			"dependencies": ["lucide-react"],
+			"registryDependencies": ["button", "utils"]
+		},
         {
             "name": "proration-preview",
             "type": "registry:block",
@@ -1274,5 +695,4 @@
             ]
         }
     ]
->>>>>>> 315f64c9
 }