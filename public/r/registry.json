{
    "$schema": "https://ui.shadcn.com/schema.json",
    "name": "billingsdk",
    "homepage": "https://billingsdk.com",
    "items": [
        {
            "name": "index",
            "type": "registry:lib",
            "title": "BillingSDK Config",
            "description": "Config for BillingSDK components",
            "files": [
                {
                    "path": "src/registry/lib/billingsdk-config.ts",
                    "type": "registry:lib",
                    "target": "lib/billingsdk-config.ts"
                }
            ]
        },
        {
            "name": "all",
            "type": "registry:block",
            "title": "All Components",
            "description": "All components in the BillingSDK",
            "files": [],
            "registryDependencies": [
                "@billingsdk/pricing-table-one",
                "@billingsdk/pricing-table-two",
                "@billingsdk/pricing-table-three",
                "@billingsdk/pricing-table-four",
                "@billingsdk/pricing-table-five",
                "@billingsdk/cancel-subscription-dialog",
                "@billingsdk/cancel-subscription-card",
                "@billingsdk/update-plan-dialog",
                "@billingsdk/update-plan-card",
                "@billingsdk/subscription-management",
                "@billingsdk/usage-meter-linear",
                "@billingsdk/usage-meter-circle",
                "@billingsdk/banner",
                "@billingsdk/invoice-history",
                "@billingsdk/usage-table",
                "@billingsdk/payment-method-selector",
                "@billingsdk/payment-method-manager",
<<<<<<< HEAD
                "@billingsdk/payment-details"
=======
                "@billingsdk/billing-setting"
>>>>>>> 86fdb6ac
            ]
        },
        {
            "name": "hello-world",
            "type": "registry:block",
            "title": "Hello World Component",
            "description": "A simple hello world component",
            "files": [
                {
                    "path": "src/registry/billingsdk/hello-world.tsx",
                    "type": "registry:component",
                    "target": "components/billingsdk/hello-world.tsx"
                }
            ]
        },
        {
            "name": "invoice-history",
            "type": "registry:block",
            "title": "Invoice History",
            "description": "A read-only invoice history table",
            "files": [
                {
                    "path": "src/registry/billingsdk/invoice-history.tsx",
                    "type": "registry:component",
                    "target": "components/billingsdk/invoice-history.tsx"
                },
                {
                    "path": "src/registry/billingsdk/demo/invoice-history-demo.tsx",
                    "type": "registry:component",
                    "target": "components/invoice-history-demo.tsx"
                }
            ],
            "dependencies": [
                "lucide-react"
            ],
            "registryDependencies": [
                "card",
                "button",
                "table",
                "badge",
                "utils"
            ]
        },
        {
            "name": "pricing-table-one",
            "type": "registry:block",
            "title": "Pricing Table One",
            "description": "A pricing table component",
            "files": [
                {
                    "path": "src/registry/billingsdk/pricing-table-one.tsx",
                    "type": "registry:component",
                    "target": "components/billingsdk/pricing-table-one.tsx"
                },
                {
                    "path": "src/registry/billingsdk/demo/pricing-table-one-demo.tsx",
                    "type": "registry:component",
                    "target": "components/pricing-table-one-demo.tsx"
                },
                {
                    "path": "src/registry/lib/billingsdk-config.ts",
                    "type": "registry:lib",
                    "target": "lib/billingsdk-config.ts"
                }
            ],
            "dependencies": [
                "lucide-react",
                "class-variance-authority",
                "motion"
            ],
            "registryDependencies": [
                "button",
                "card",
                "badge",
                "switch",
                "radio-group",
                "label",
                "separator",
                "utils"
            ]
        },
        {
            "name": "pricing-table-two",
            "type": "registry:block",
            "title": "Pricing Table Two",
            "description": "A pricing table component with a feature table",
            "files": [
                {
                    "path": "src/registry/billingsdk/pricing-table-two.tsx",
                    "type": "registry:component",
                    "target": "components/billingsdk/pricing-table-two.tsx"
                },
                {
                    "path": "src/registry/billingsdk/demo/pricing-table-two-demo.tsx",
                    "type": "registry:component",
                    "target": "components/pricing-table-two-demo.tsx"
                },
                {
                    "path": "src/registry/lib/billingsdk-config.ts",
                    "type": "registry:lib",
                    "target": "lib/billingsdk-config.ts"
                }
            ],
            "dependencies": [
                "lucide-react",
                "class-variance-authority",
                "motion"
            ],
            "registryDependencies": [
                "button",
                "table",
                "switch",
                "utils"
            ]
        },
        {
            "name": "pricing-table-three",
            "type": "registry:block",
            "title": "Pricing Table Three",
            "description": "A pricing table component with a feature table",
            "files": [
                {
                    "path": "src/registry/billingsdk/pricing-table-three.tsx",
                    "type": "registry:component",
                    "target": "components/billingsdk/pricing-table-three.tsx"
                },
                {
                    "path": "src/registry/billingsdk/demo/pricing-table-three-demo.tsx",
                    "type": "registry:component",
                    "target": "components/pricing-table-three-demo.tsx"
                },
                {
                    "path": "src/registry/lib/billingsdk-config.ts",
                    "type": "registry:lib",
                    "target": "lib/billingsdk-config.ts"
                }
            ],
            "dependencies": [
                "lucide-react",
                "class-variance-authority",
                "motion"
            ],
            "registryDependencies": [
                "button",
                "card",
                "badge",
                "radio-group",
                "label",
                "utils"
            ]
        },
        {
            "name": "pricing-table-four",
            "type": "registry:block",
            "title": "Pricing Table Four",
            "description": "A modern pricing table component with gradient design",
            "files": [
                {
                    "path": "src/registry/billingsdk/pricing-table-four.tsx",
                    "type": "registry:component",
                    "target": "components/billingsdk/pricing-table-four.tsx"
                },
                {
                    "path": "src/registry/billingsdk/demo/pricing-table-four-demo.tsx",
                    "type": "registry:component",
                    "target": "components/pricing-table-four-demo.tsx"
                },
                {
                    "path": "src/registry/lib/billingsdk-config.ts",
                    "type": "registry:lib",
                    "target": "lib/billingsdk-config.ts"
                }
            ],
            "dependencies": [
                "lucide-react",
                "class-variance-authority",
                "motion"
            ],
            "registryDependencies": [
                "utils"
            ]
        },
        {
            "name": "pricing-table-five",
            "type": "registry:block",
            "title": "Pricing Table Five",
            "description": "A modern pricing table component with contact us plan",
            "files": [
                {
                    "path": "src/registry/billingsdk/pricing-table-five.tsx",
                    "type": "registry:component",
                    "target": "components/billingsdk/pricing-table-five.tsx"
                },
                {
                    "path": "src/registry/billingsdk/demo/pricing-table-five-demo.tsx",
                    "type": "registry:component",
                    "target": "components/pricing-table-five-demo.tsx"
                },
                {
                    "path": "src/registry/lib/billingsdk-config.ts",
                    "type": "registry:lib",
                    "target": "lib/billingsdk-config.ts"
                }
            ],
            "dependencies": [
                "lucide-react",
                "class-variance-authority",
                "motion"
            ],
            "registryDependencies": [
                "button",
                "card",
                "badge",
                "switch",
                "radio-group",
                "label",
                "separator",
                "utils"
            ]
        },
        {
            "name": "cancel-subscription-dialog",
            "type": "registry:block",
            "title": "Cancel Subscription Dialog",
            "description": "A cancel subscription dialog component",
            "files": [
                {
                    "path": "src/registry/billingsdk/cancel-subscription-dialog.tsx",
                    "type": "registry:component",
                    "target": "components/billingsdk/cancel-subscription-dialog.tsx"
                },
                {
                    "path": "src/registry/billingsdk/demo/cancel-subscription-dialog-demo.tsx",
                    "type": "registry:component",
                    "target": "components/cancel-subscription-dialog-demo.tsx"
                },
                {
                    "path": "src/registry/lib/billingsdk-config.ts",
                    "type": "registry:lib",
                    "target": "lib/billingsdk-config.ts"
                }
            ],
            "dependencies": [
                "lucide-react"
            ],
            "registryDependencies": [
                "button",
                "badge",
                "dialog",
                "utils"
            ]
        },
        {
            "name": "cancel-subscription-card",
            "type": "registry:block",
            "title": "Cancel Subscription Card",
            "description": "A cancel subscription card component",
            "files": [
                {
                    "path": "src/registry/billingsdk/cancel-subscription-card.tsx",
                    "type": "registry:component",
                    "target": "components/billingsdk/cancel-subscription-card.tsx"
                },
                {
                    "path": "src/registry/billingsdk/demo/cancel-subscription-card-demo.tsx",
                    "type": "registry:component",
                    "target": "components/cancel-subscription-card-demo.tsx"
                },
                {
                    "path": "src/registry/lib/billingsdk-config.ts",
                    "type": "registry:lib",
                    "target": "lib/billingsdk-config.ts"
                }
            ],
            "dependencies": [
                "lucide-react"
            ],
            "registryDependencies": [
                "button",
                "badge",
                "card",
                "utils"
            ]
        },
        {
            "name": "update-plan-dialog",
            "type": "registry:block",
            "title": "Update Plan Dialog",
            "description": "A update plan dialog component",
            "files": [
                {
                    "path": "src/registry/billingsdk/update-plan-dialog.tsx",
                    "type": "registry:component",
                    "target": "components/billingsdk/update-plan-dialog.tsx"
                },
                {
                    "path": "src/registry/billingsdk/demo/update-plan-dialog-demo.tsx",
                    "type": "registry:component",
                    "target": "components/update-plan-dialog-demo.tsx"
                },
                {
                    "path": "src/registry/lib/billingsdk-config.ts",
                    "type": "registry:lib",
                    "target": "lib/billingsdk-config.ts"
                }
            ],
            "dependencies": [
                "lucide-react",
                "motion"
            ],
            "registryDependencies": [
                "button",
                "badge",
                "radio-group",
                "toggle",
                "label",
                "dialog",
                "utils"
            ]
        },
        {
            "name": "update-plan-card",
            "type": "registry:block",
            "title": "Update Plan Card",
            "description": "A update plan card component",
            "files": [
                {
                    "path": "src/registry/billingsdk/update-plan-card.tsx",
                    "type": "registry:component",
                    "target": "components/billingsdk/update-plan-card.tsx"
                },
                {
                    "path": "src/registry/billingsdk/demo/update-plan-card-demo.tsx",
                    "type": "registry:component",
                    "target": "components/update-plan-card-demo.tsx"
                },
                {
                    "path": "src/registry/lib/billingsdk-config.ts",
                    "type": "registry:lib",
                    "target": "lib/billingsdk-config.ts"
                }
            ],
            "dependencies": [
                "lucide-react",
                "motion"
            ],
            "registryDependencies": [
                "button",
                "badge",
                "radio-group",
                "toggle",
                "label",
                "card",
                "utils"
            ]
        },
        {
            "name": "subscription-management",
            "type": "registry:block",
            "title": "Subscription Management",
            "description": "A subscription management component",
            "files": [
                {
                    "path": "src/registry/billingsdk/subscription-management.tsx",
                    "type": "registry:component",
                    "target": "components/billingsdk/subscription-management.tsx"
                },
                {
                    "path": "src/registry/billingsdk/demo/subscription-management-demo.tsx",
                    "type": "registry:component",
                    "target": "components/subscription-management-demo.tsx"
                },
                {
                    "path": "src/registry/lib/billingsdk-config.ts",
                    "type": "registry:lib",
                    "target": "lib/billingsdk-config.ts"
                }
            ],
            "dependencies": [
                "lucide-react"
            ],
            "registryDependencies": [
                "button",
                "card",
                "badge",
                "separator",
                "utils",
                "@billingsdk/cancel-subscription-dialog",
                "@billingsdk/update-plan-dialog"
            ]
        },
        {
            "name": "usage-meter-linear",
            "type": "registry:block",
            "title": "Usage Meter Linear",
            "description": "A usage meter linear component",
            "files": [
                {
                    "path": "src/registry/billingsdk/usage-meter.tsx",
                    "type": "registry:component",
                    "target": "components/billingsdk/usage-meter.tsx"
                },
                {
                    "path": "src/registry/billingsdk/demo/usage-meter-linear-demo.tsx",
                    "type": "registry:component",
                    "target": "components/usage-meter-linear-demo.tsx"
                }
            ],
            "dependencies": [
                "lucide-react",
                "motion"
            ],
            "registryDependencies": [
                "card",
                "badge",
                "utils"
            ]
        },
        {
            "name": "usage-meter-circle",
            "type": "registry:block",
            "title": "Usage Meter Circle",
            "description": "A usage meter circle component",
            "files": [
                {
                    "path": "src/registry/billingsdk/usage-meter.tsx",
                    "type": "registry:component",
                    "target": "components/billingsdk/usage-meter.tsx"
                },
                {
                    "path": "src/registry/billingsdk/demo/usage-meter-circle-demo.tsx",
                    "type": "registry:component",
                    "target": "components/usage-meter-circle-demo.tsx"
                }
            ],
            "dependencies": [
                "lucide-react",
                "motion"
            ],
            "registryDependencies": [
                "card",
                "badge",
                "utils"
            ]
        },
        {
            "name": "banner",
            "type": "registry:block",
            "title": "Top Banner",
            "description": "A banner component",
            "files": [
                {
                    "path": "src/registry/billingsdk/banner.tsx",
                    "type": "registry:component",
                    "target": "components/billingsdk/banner.tsx"
                },
                {
                    "path": "src/registry/billingsdk/demo/banner-demo.tsx",
                    "type": "registry:component",
                    "target": "components/banner-demo.tsx"
                }
            ],
            "dependencies": [
                "lucide-react",
                "motion"
            ],
            "registryDependencies": [
                "button",
                "utils"
            ]
        },
        
        {
            "name": "payment-method-selector",
            "type": "registry:block",
            "title": "Payment Method Selector",
            "description": "A payment method selector component with support for cards, digital wallets, UPI, and BNPL services",
            "files": [
              {
                "path": "src/registry/billingsdk/payment-method-selector.tsx",
                "type": "registry:component",
                "target": "components/billingsdk/payment-method-selector.tsx"
              },
              {
                "path": "src/registry/billingsdk/demo/payment-method-selector-demo.tsx",
                "type": "registry:component",
                "target": "components/payment-method-selector-demo.tsx"
              }
            ],
            "dependencies": [
              "lucide-react",
              "motion"
            ],
            "registryDependencies": [
              "button",
              "dialog",
              "tooltip",
              "card",
              "input",
              "label",
              "utils"
            ]
          },
          {
            "name": "payment-details",
            "type": "registry:block",
            "title": "Payment Details",
            "description": "A comprehensive payment details form component with card details, billing information, and country selection",
            "files": [
              {
                "path": "src/registry/billingsdk/payment-details.tsx",
                "type": "registry:component",
                "target": "components/billingsdk/payment-details.tsx"
              },
              {
                "path": "src/components/payment-details-demo.tsx",
                "type": "registry:component",
                "target": "components/payment-details-demo.tsx"
              }
            ],
            "dependencies": [
              "lucide-react"
            ],
            "registryDependencies": [
              "button",
              "card",
              "input",
              "label",
              "utils"
            ]
          },
        {
            "name": "billing-settings",
            "type": "registry:block",
            "title": "Billing Settings",
            "description": "A comprehensive billing settings component with tabs for general, payment methods, invoices, and usage limits",
            "files": [
                {
                "path": "src/registry/billingsdk/billing-settings.tsx",
                "type": "registry:component",
                "target": "components/billingsdk/billing-settings.tsx"
                },
                {
                "path": "src/registry/billingsdk/demo/billing-settings-demo.tsx",
                "type": "registry:component",
                "target": "components/billing-settings-demo.tsx"
                }
            ],
            "dependencies": [
                "lucide-react"
                
            ],
             "registryDependencies": [
                "button",
                "card",
                "switch",
                "badge",
                "dropdown-menu",
                "dialog",
                "input",
                "label",
                "sonner" 
            ]
        }

    ]
}<|MERGE_RESOLUTION|>--- conflicted
+++ resolved
@@ -40,11 +40,8 @@
                 "@billingsdk/usage-table",
                 "@billingsdk/payment-method-selector",
                 "@billingsdk/payment-method-manager",
-<<<<<<< HEAD
                 "@billingsdk/payment-details"
-=======
                 "@billingsdk/billing-setting"
->>>>>>> 86fdb6ac
             ]
         },
         {
