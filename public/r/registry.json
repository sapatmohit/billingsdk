{
    "$schema": "https://ui.shadcn.com/schema.json",
    "name": "billingsdk",
    "homepage": "https://billingsdk.com",
    "items": [
        {
            "name": "index",
            "type": "registry:lib",
            "title": "BillingSDK Config",
            "description": "Config for BillingSDK components",
            "files": [
                {
                    "path": "src/registry/lib/billingsdk-config.ts",
                    "type": "registry:lib",
                    "target": "lib/billingsdk-config.ts"
                }
            ]
        },
        {
            "name": "all",
            "type": "registry:block",
            "title": "All Components",
            "description": "All components in the BillingSDK",
            "files": [],
            "registryDependencies": [
                "@billingsdk/pricing-table-one",
                "@billingsdk/pricing-table-two",
                "@billingsdk/pricing-table-three",
                "@billingsdk/pricing-table-four",
                "@billingsdk/pricing-table-five",
                "@billingsdk/cancel-subscription-dialog",
                "@billingsdk/cancel-subscription-card",
                "@billingsdk/update-plan-dialog",
                "@billingsdk/update-plan-card",
                "@billingsdk/subscription-management",
                "@billingsdk/usage-meter-linear",
                "@billingsdk/usage-meter-circle",
                "@billingsdk/banner",
                "@billingsdk/invoice-history",
                "@billingsdk/usage-table",
                "@billingsdk/payment-method-selector",
                "@billingsdk/payment-method-manager",
<<<<<<< HEAD
                "@billingsdk/payment-details"
                "@billingsdk/billing-setting"
=======
                "@billingsdk/billing-setting",
                "@billingsdk/proration-preview"
>>>>>>> 0252bae7
            ]
        },
        {
            "name": "hello-world",
            "type": "registry:block",
            "title": "Hello World Component",
            "description": "A simple hello world component",
            "files": [
                {
                    "path": "src/registry/billingsdk/hello-world.tsx",
                    "type": "registry:component",
                    "target": "components/billingsdk/hello-world.tsx"
                }
            ]
        },
        {
            "name": "invoice-history",
            "type": "registry:block",
            "title": "Invoice History",
            "description": "A read-only invoice history table",
            "files": [
                {
                    "path": "src/registry/billingsdk/invoice-history.tsx",
                    "type": "registry:component",
                    "target": "components/billingsdk/invoice-history.tsx"
                },
                {
                    "path": "src/registry/billingsdk/demo/invoice-history-demo.tsx",
                    "type": "registry:component",
                    "target": "components/invoice-history-demo.tsx"
                }
            ],
            "dependencies": [
                "lucide-react"
            ],
            "registryDependencies": [
                "card",
                "button",
                "table",
                "badge",
                "utils"
            ]
        },
        {
            "name": "pricing-table-one",
            "type": "registry:block",
            "title": "Pricing Table One",
            "description": "A pricing table component",
            "files": [
                {
                    "path": "src/registry/billingsdk/pricing-table-one.tsx",
                    "type": "registry:component",
                    "target": "components/billingsdk/pricing-table-one.tsx"
                },
                {
                    "path": "src/registry/billingsdk/demo/pricing-table-one-demo.tsx",
                    "type": "registry:component",
                    "target": "components/pricing-table-one-demo.tsx"
                },
                {
                    "path": "src/registry/lib/billingsdk-config.ts",
                    "type": "registry:lib",
                    "target": "lib/billingsdk-config.ts"
                }
            ],
            "dependencies": [
                "lucide-react",
                "class-variance-authority",
                "motion"
            ],
            "registryDependencies": [
                "button",
                "card",
                "badge",
                "switch",
                "radio-group",
                "label",
                "separator",
                "utils"
            ]
        },
        {
            "name": "pricing-table-two",
            "type": "registry:block",
            "title": "Pricing Table Two",
            "description": "A pricing table component with a feature table",
            "files": [
                {
                    "path": "src/registry/billingsdk/pricing-table-two.tsx",
                    "type": "registry:component",
                    "target": "components/billingsdk/pricing-table-two.tsx"
                },
                {
                    "path": "src/registry/billingsdk/demo/pricing-table-two-demo.tsx",
                    "type": "registry:component",
                    "target": "components/pricing-table-two-demo.tsx"
                },
                {
                    "path": "src/registry/lib/billingsdk-config.ts",
                    "type": "registry:lib",
                    "target": "lib/billingsdk-config.ts"
                }
            ],
            "dependencies": [
                "lucide-react",
                "class-variance-authority",
                "motion"
            ],
            "registryDependencies": [
                "button",
                "table",
                "switch",
                "utils"
            ]
        },
        {
            "name": "pricing-table-three",
            "type": "registry:block",
            "title": "Pricing Table Three",
            "description": "A pricing table component with a feature table",
            "files": [
                {
                    "path": "src/registry/billingsdk/pricing-table-three.tsx",
                    "type": "registry:component",
                    "target": "components/billingsdk/pricing-table-three.tsx"
                },
                {
                    "path": "src/registry/billingsdk/demo/pricing-table-three-demo.tsx",
                    "type": "registry:component",
                    "target": "components/pricing-table-three-demo.tsx"
                },
                {
                    "path": "src/registry/lib/billingsdk-config.ts",
                    "type": "registry:lib",
                    "target": "lib/billingsdk-config.ts"
                }
            ],
            "dependencies": [
                "lucide-react",
                "class-variance-authority",
                "motion"
            ],
            "registryDependencies": [
                "button",
                "card",
                "badge",
                "radio-group",
                "label",
                "utils"
            ]
        },
        {
            "name": "pricing-table-four",
            "type": "registry:block",
            "title": "Pricing Table Four",
            "description": "A modern pricing table component with gradient design",
            "files": [
                {
                    "path": "src/registry/billingsdk/pricing-table-four.tsx",
                    "type": "registry:component",
                    "target": "components/billingsdk/pricing-table-four.tsx"
                },
                {
                    "path": "src/registry/billingsdk/demo/pricing-table-four-demo.tsx",
                    "type": "registry:component",
                    "target": "components/pricing-table-four-demo.tsx"
                },
                {
                    "path": "src/registry/lib/billingsdk-config.ts",
                    "type": "registry:lib",
                    "target": "lib/billingsdk-config.ts"
                }
            ],
            "dependencies": [
                "lucide-react",
                "class-variance-authority",
                "motion"
            ],
            "registryDependencies": [
                "utils"
            ]
        },
        {
            "name": "pricing-table-five",
            "type": "registry:block",
            "title": "Pricing Table Five",
            "description": "A modern pricing table component with contact us plan",
            "files": [
                {
                    "path": "src/registry/billingsdk/pricing-table-five.tsx",
                    "type": "registry:component",
                    "target": "components/billingsdk/pricing-table-five.tsx"
                },
                {
                    "path": "src/registry/billingsdk/demo/pricing-table-five-demo.tsx",
                    "type": "registry:component",
                    "target": "components/pricing-table-five-demo.tsx"
                },
                {
                    "path": "src/registry/lib/billingsdk-config.ts",
                    "type": "registry:lib",
                    "target": "lib/billingsdk-config.ts"
                }
            ],
            "dependencies": [
                "lucide-react",
                "class-variance-authority",
                "motion"
            ],
            "registryDependencies": [
                "button",
                "card",
                "badge",
                "switch",
                "radio-group",
                "label",
                "separator",
                "utils"
            ]
        },
        {
            "name": "cancel-subscription-dialog",
            "type": "registry:block",
            "title": "Cancel Subscription Dialog",
            "description": "A cancel subscription dialog component",
            "files": [
                {
                    "path": "src/registry/billingsdk/cancel-subscription-dialog.tsx",
                    "type": "registry:component",
                    "target": "components/billingsdk/cancel-subscription-dialog.tsx"
                },
                {
                    "path": "src/registry/billingsdk/demo/cancel-subscription-dialog-demo.tsx",
                    "type": "registry:component",
                    "target": "components/cancel-subscription-dialog-demo.tsx"
                },
                {
                    "path": "src/registry/lib/billingsdk-config.ts",
                    "type": "registry:lib",
                    "target": "lib/billingsdk-config.ts"
                }
            ],
            "dependencies": [
                "lucide-react"
            ],
            "registryDependencies": [
                "button",
                "badge",
                "dialog",
                "utils"
            ]
        },
        {
            "name": "cancel-subscription-card",
            "type": "registry:block",
            "title": "Cancel Subscription Card",
            "description": "A cancel subscription card component",
            "files": [
                {
                    "path": "src/registry/billingsdk/cancel-subscription-card.tsx",
                    "type": "registry:component",
                    "target": "components/billingsdk/cancel-subscription-card.tsx"
                },
                {
                    "path": "src/registry/billingsdk/demo/cancel-subscription-card-demo.tsx",
                    "type": "registry:component",
                    "target": "components/cancel-subscription-card-demo.tsx"
                },
                {
                    "path": "src/registry/lib/billingsdk-config.ts",
                    "type": "registry:lib",
                    "target": "lib/billingsdk-config.ts"
                }
            ],
            "dependencies": [
                "lucide-react"
            ],
            "registryDependencies": [
                "button",
                "badge",
                "card",
                "utils"
            ]
        },
        {
            "name": "update-plan-dialog",
            "type": "registry:block",
            "title": "Update Plan Dialog",
            "description": "A update plan dialog component",
            "files": [
                {
                    "path": "src/registry/billingsdk/update-plan-dialog.tsx",
                    "type": "registry:component",
                    "target": "components/billingsdk/update-plan-dialog.tsx"
                },
                {
                    "path": "src/registry/billingsdk/demo/update-plan-dialog-demo.tsx",
                    "type": "registry:component",
                    "target": "components/update-plan-dialog-demo.tsx"
                },
                {
                    "path": "src/registry/lib/billingsdk-config.ts",
                    "type": "registry:lib",
                    "target": "lib/billingsdk-config.ts"
                }
            ],
            "dependencies": [
                "lucide-react",
                "motion"
            ],
            "registryDependencies": [
                "button",
                "badge",
                "radio-group",
                "toggle",
                "label",
                "dialog",
                "utils"
            ]
        },
        {
            "name": "update-plan-card",
            "type": "registry:block",
            "title": "Update Plan Card",
            "description": "A update plan card component",
            "files": [
                {
                    "path": "src/registry/billingsdk/update-plan-card.tsx",
                    "type": "registry:component",
                    "target": "components/billingsdk/update-plan-card.tsx"
                },
                {
                    "path": "src/registry/billingsdk/demo/update-plan-card-demo.tsx",
                    "type": "registry:component",
                    "target": "components/update-plan-card-demo.tsx"
                },
                {
                    "path": "src/registry/lib/billingsdk-config.ts",
                    "type": "registry:lib",
                    "target": "lib/billingsdk-config.ts"
                }
            ],
            "dependencies": [
                "lucide-react",
                "motion"
            ],
            "registryDependencies": [
                "button",
                "badge",
                "radio-group",
                "toggle",
                "label",
                "card",
                "utils"
            ]
        },
        {
            "name": "subscription-management",
            "type": "registry:block",
            "title": "Subscription Management",
            "description": "A subscription management component",
            "files": [
                {
                    "path": "src/registry/billingsdk/subscription-management.tsx",
                    "type": "registry:component",
                    "target": "components/billingsdk/subscription-management.tsx"
                },
                {
                    "path": "src/registry/billingsdk/demo/subscription-management-demo.tsx",
                    "type": "registry:component",
                    "target": "components/subscription-management-demo.tsx"
                },
                {
                    "path": "src/registry/lib/billingsdk-config.ts",
                    "type": "registry:lib",
                    "target": "lib/billingsdk-config.ts"
                }
            ],
            "dependencies": [
                "lucide-react"
            ],
            "registryDependencies": [
                "button",
                "card",
                "badge",
                "separator",
                "utils",
                "@billingsdk/cancel-subscription-dialog",
                "@billingsdk/update-plan-dialog"
            ]
        },
        {
            "name": "usage-meter-linear",
            "type": "registry:block",
            "title": "Usage Meter Linear",
            "description": "A usage meter linear component",
            "files": [
                {
                    "path": "src/registry/billingsdk/usage-meter.tsx",
                    "type": "registry:component",
                    "target": "components/billingsdk/usage-meter.tsx"
                },
                {
                    "path": "src/registry/billingsdk/demo/usage-meter-linear-demo.tsx",
                    "type": "registry:component",
                    "target": "components/usage-meter-linear-demo.tsx"
                }
            ],
            "dependencies": [
                "lucide-react",
                "motion"
            ],
            "registryDependencies": [
                "card",
                "badge",
                "utils"
            ]
        },
        {
            "name": "usage-meter-circle",
            "type": "registry:block",
            "title": "Usage Meter Circle",
            "description": "A usage meter circle component",
            "files": [
                {
                    "path": "src/registry/billingsdk/usage-meter.tsx",
                    "type": "registry:component",
                    "target": "components/billingsdk/usage-meter.tsx"
                },
                {
                    "path": "src/registry/billingsdk/demo/usage-meter-circle-demo.tsx",
                    "type": "registry:component",
                    "target": "components/usage-meter-circle-demo.tsx"
                }
            ],
            "dependencies": [
                "lucide-react",
                "motion"
            ],
            "registryDependencies": [
                "card",
                "badge",
                "utils"
            ]
        },
        {
            "name": "banner",
            "type": "registry:block",
            "title": "Top Banner",
            "description": "A banner component",
            "files": [
                {
                    "path": "src/registry/billingsdk/banner.tsx",
                    "type": "registry:component",
                    "target": "components/billingsdk/banner.tsx"
                },
                {
                    "path": "src/registry/billingsdk/demo/banner-demo.tsx",
                    "type": "registry:component",
                    "target": "components/banner-demo.tsx"
                }
            ],
            "dependencies": [
                "lucide-react",
                "motion"
            ],
            "registryDependencies": [
                "button",
                "utils"
            ]
        },
        
        {
            "name": "payment-method-selector",
            "type": "registry:block",
            "title": "Payment Method Selector",
            "description": "A payment method selector component with support for cards, digital wallets, UPI, and BNPL services",
            "files": [
              {
                "path": "src/registry/billingsdk/payment-method-selector.tsx",
                "type": "registry:component",
                "target": "components/billingsdk/payment-method-selector.tsx"
              },
              {
                "path": "src/registry/billingsdk/demo/payment-method-selector-demo.tsx",
                "type": "registry:component",
                "target": "components/payment-method-selector-demo.tsx"
              }
            ],
            "dependencies": [
              "lucide-react",
              "motion"
            ],
            "registryDependencies": [
              "button",
              "dialog",
              "tooltip",
              "card",
              "input",
              "label",
              "utils"
            ]
          },
          {
            "name": "payment-details",
            "type": "registry:block",
            "title": "Payment Details",
            "description": "A comprehensive payment details form component with card details, billing information, and country selection",
            "files": [
              {
                "path": "src/registry/billingsdk/payment-details.tsx",
                "type": "registry:component",
                "target": "components/billingsdk/payment-details.tsx"
              },
              {
                "path": "src/components/payment-details-demo.tsx",
                "type": "registry:component",
                "target": "components/payment-details-demo.tsx"
              }
            ],
            "dependencies": [
              "lucide-react"
            ],
            "registryDependencies": [
              "button",
              "card",
              "input",
              "label",
              "utils"
            ]
          },
        {
            "name": "billing-settings",
            "type": "registry:block",
            "title": "Billing Settings",
            "description": "A comprehensive billing settings component with tabs for general, payment methods, invoices, and usage limits",
            "files": [
                {
                "path": "src/registry/billingsdk/billing-settings.tsx",
                "type": "registry:component",
                "target": "components/billingsdk/billing-settings.tsx"
                },
                {
                "path": "src/registry/billingsdk/demo/billing-settings-demo.tsx",
                "type": "registry:component",
                "target": "components/billing-settings-demo.tsx"
                }
            ],
            "dependencies": [
                "lucide-react"
                
            ],
             "registryDependencies": [
                "button",
                "card",
                "switch",
                "badge",
                "dropdown-menu",
                "dialog",
                "input",
                "label",
                "sonner" 
            ]
        },

        {
            "name": "proration-preview",
            "type": "registry:block",
            "title": "Proration Preview",
            "description": "Interactive component that shows billing adjustments when users change subscription plans, featuring cost breakdowns, credits, and prorated charges",
            "files": [
              {
                "path": "src/registry/billingsdk/proration-preview.tsx",
                "type": "registry:component",
                "target": "components/billingsdk/proration-preview.tsx"
              },
              {
                "path": "src/registry/billingsdk/demo/proration-preview-demo.tsx",
                "type": "registry:component",
                "target": "components/proration-preview-demo.tsx"
              },
              {
                "path": "src/registry/lib/billingsdk-config.ts",
                "type": "registry:lib",
                "target": "lib/billingsdk-config.ts"
              }
            ],
            "dependencies": [
              "lucide-react",
              "class-variance-authority",
              "motion"
            ],
            "registryDependencies": [
              "button",
              "card",
              "badge",
              "separator",
              "tabs",
              "utils"
            ]
        }
    ]
}<|MERGE_RESOLUTION|>--- conflicted
+++ resolved
@@ -40,13 +40,8 @@
                 "@billingsdk/usage-table",
                 "@billingsdk/payment-method-selector",
                 "@billingsdk/payment-method-manager",
-<<<<<<< HEAD
-                "@billingsdk/payment-details"
-                "@billingsdk/billing-setting"
-=======
-                "@billingsdk/billing-setting",
+                "@billingsdk/payment-details",
                 "@billingsdk/proration-preview"
->>>>>>> 0252bae7
             ]
         },
         {
