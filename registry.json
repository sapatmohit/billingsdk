--- conflicted
+++ resolved
@@ -38,14 +38,11 @@
                 "@billingsdk/banner",
                 "@billingsdk/invoice-history",
                 "@billingsdk/usage-table",
-<<<<<<< HEAD
                 "@billingsdk/payment-details",
                 "@billingsdk/payment-method-manager"
-=======
                 "@billingsdk/payment-method-selector",
                 "@billingsdk/payment-method-manager",
                 "@billingsdk/billing-setting"
->>>>>>> 86fdb6ac
             ]
         },
         {
