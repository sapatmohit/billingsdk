{
    "$schema": "https://ui.shadcn.com/schema.json",
    "name": "billingsdk",
    "homepage": "https://billingsdk.com",
    "items": [
        {
            "name": "index",
            "type": "registry:lib",
            "title": "BillingSDK Config",
            "description": "Config for BillingSDK components",
            "files": [
                {
                    "path": "src/registry/lib/billingsdk-config.ts",
                    "type": "registry:lib",
                    "target": "lib/billingsdk-config.ts"
                }
            ]
        },
        {
            "name": "all",
            "type": "registry:block",
            "title": "All Components",
            "description": "All components in the BillingSDK",
            "files": [],
            "registryDependencies": [
                "@billingsdk/pricing-table-one",
                "@billingsdk/pricing-table-two",
                "@billingsdk/pricing-table-three",
                "@billingsdk/pricing-table-four",
                "@billingsdk/pricing-table-five",
                "@billingsdk/pricing-table-six",
                "@billingsdk/cancel-subscription-dialog",
                "@billingsdk/cancel-subscription-card",
                "@billingsdk/update-plan-dialog",
                "@billingsdk/update-plan-card",
                "@billingsdk/subscription-management",
                "@billingsdk/usage-meter-linear",
                "@billingsdk/usage-meter-circle",
                "@billingsdk/banner",
                "@billingsdk/invoice-history",
                "@billingsdk/usage-table",
                "@billingsdk/payment-details",
                "@billingsdk/payment-method-manager",
                "@billingsdk/payment-method-selector",
                "@billingsdk/payment-method-manager",
                "@billingsdk/billing-settings",
                "@billingsdk/proration-preview",
                "@billingsdk/proration-preview",
                "@billingsdk/upcoming-charges",
                "@billingsdk/coupon"
            ]
        },
        {
            "name": "hello-world",
            "type": "registry:block",
            "title": "Hello World Component",
            "description": "A simple hello world component",
            "files": [
                {
                    "path": "src/registry/billingsdk/hello-world.tsx",
                    "type": "registry:component",
                    "target": "components/billingsdk/hello-world.tsx"
                }
            ]
        },
        {
            "name": "invoice-history",
            "type": "registry:block",
            "title": "Invoice History",
            "description": "A read-only invoice history table",
            "files": [
                {
                    "path": "src/registry/billingsdk/invoice-history.tsx",
                    "type": "registry:component",
                    "target": "components/billingsdk/invoice-history.tsx"
                },
                {
                    "path": "src/registry/billingsdk/demo/invoice-history-demo.tsx",
                    "type": "registry:component",
                    "target": "components/invoice-history-demo.tsx"
                }
            ],
            "dependencies": [
                "lucide-react"
            ],
            "registryDependencies": [
                "card",
                "button",
                "table",
                "badge",
                "utils"
            ]
        },
        {
            "name": "pricing-table-one",
            "type": "registry:block",
            "title": "Pricing Table One",
            "description": "A pricing table component",
            "files": [
                {
                    "path": "src/registry/billingsdk/pricing-table-one.tsx",
                    "type": "registry:component",
                    "target": "components/billingsdk/pricing-table-one.tsx"
                },
                {
                    "path": "src/registry/billingsdk/demo/pricing-table-one-demo.tsx",
                    "type": "registry:component",
                    "target": "components/pricing-table-one-demo.tsx"
                },
                {
                    "path": "src/registry/lib/billingsdk-config.ts",
                    "type": "registry:lib",
                    "target": "lib/billingsdk-config.ts"
                }
            ],
            "dependencies": [
                "lucide-react",
                "class-variance-authority",
                "motion"
            ],
            "registryDependencies": [
                "button",
                "card",
                "badge",
                "switch",
                "radio-group",
                "label",
                "separator",
                "utils"
            ]
        },
        {
            "name": "pricing-table-two",
            "type": "registry:block",
            "title": "Pricing Table Two",
            "description": "A pricing table component with a feature table",
            "files": [
                {
                    "path": "src/registry/billingsdk/pricing-table-two.tsx",
                    "type": "registry:component",
                    "target": "components/billingsdk/pricing-table-two.tsx"
                },
                {
                    "path": "src/registry/billingsdk/demo/pricing-table-two-demo.tsx",
                    "type": "registry:component",
                    "target": "components/pricing-table-two-demo.tsx"
                },
                {
                    "path": "src/registry/lib/billingsdk-config.ts",
                    "type": "registry:lib",
                    "target": "lib/billingsdk-config.ts"
                }
            ],
            "dependencies": [
                "lucide-react",
                "class-variance-authority",
                "motion"
            ],
            "registryDependencies": [
                "button",
                "table",
                "switch",
                "utils"
            ]
        },
        {
            "name": "pricing-table-three",
            "type": "registry:block",
            "title": "Pricing Table Three",
            "description": "A pricing table component with a feature table",
            "files": [
                {
                    "path": "src/registry/billingsdk/pricing-table-three.tsx",
                    "type": "registry:component",
                    "target": "components/billingsdk/pricing-table-three.tsx"
                },
                {
                    "path": "src/registry/billingsdk/demo/pricing-table-three-demo.tsx",
                    "type": "registry:component",
                    "target": "components/pricing-table-three-demo.tsx"
                },
                {
                    "path": "src/registry/lib/billingsdk-config.ts",
                    "type": "registry:lib",
                    "target": "lib/billingsdk-config.ts"
                }
            ],
            "dependencies": [
                "lucide-react",
                "class-variance-authority",
                "motion"
            ],
            "registryDependencies": [
                "button",
                "card",
                "badge",
                "radio-group",
                "label",
                "utils"
            ]
        },
        {
            "name": "pricing-table-four",
            "type": "registry:block",
            "title": "Pricing Table Four",
            "description": "A modern pricing table component with gradient design",
            "files": [
                {
                    "path": "src/registry/billingsdk/pricing-table-four.tsx",
                    "type": "registry:component",
                    "target": "components/billingsdk/pricing-table-four.tsx"
                },
                {
                    "path": "src/registry/billingsdk/demo/pricing-table-four-demo.tsx",
                    "type": "registry:component",
                    "target": "components/pricing-table-four-demo.tsx"
                },
                {
                    "path": "src/registry/lib/billingsdk-config.ts",
                    "type": "registry:lib",
                    "target": "lib/billingsdk-config.ts"
                }
            ],
            "dependencies": [
                "lucide-react",
                "class-variance-authority",
                "motion"
            ],
            "registryDependencies": [
                "utils"
            ]
        },
        {
            "name": "pricing-table-five",
            "type": "registry:block",
            "title": "Pricing Table Five",
            "description": "A modern pricing table component with contact us plan",
            "files": [
                {
                    "path": "src/registry/billingsdk/pricing-table-five.tsx",
                    "type": "registry:component",
                    "target": "components/billingsdk/pricing-table-five.tsx"
                },
                {
                    "path": "src/registry/billingsdk/demo/pricing-table-five-demo.tsx",
                    "type": "registry:component",
                    "target": "components/pricing-table-five-demo.tsx"
                },
                {
                    "path": "src/registry/lib/billingsdk-config.ts",
                    "type": "registry:lib",
                    "target": "lib/billingsdk-config.ts"
                }
            ],
            "dependencies": [
                "lucide-react",
                "class-variance-authority",
                "motion"
            ],
            "registryDependencies": [
                "button",
                "card",
                "badge",
                "switch",
                "radio-group",
                "label",
                "separator",
                "utils"
            ]
        },
        {
            "name": "pricing-table-six",
            "type": "registry:block",
            "title": "Pricing Table Six",
            "description": "A modern pricing table component with contact us plan",
            "files": [
                {
                    "path": "src/registry/billingsdk/pricing-table-six.tsx",
                    "type": "registry:component",
                    "target": "components/billingsdk/pricing-table-six.tsx"
                },
                {
                    "path": "src/registry/billingsdk/demo/pricing-table-six-demo.tsx",
                    "type": "registry:component",
                    "target": "components/pricing-table-six-demo.tsx"
                },
                {
                    "path": "src/registry/lib/billingsdk-config.ts",
                    "type": "registry:lib",
                    "target": "lib/billingsdk-config.ts"
                }
            ],
            "dependencies": [
                "lucide-react",
                "class-variance-authority",
                "framer-motion"
            ],
            "registryDependencies": [
                "button",
                "card",
                "utils"
            ]
        },
        {
            "name": "cancel-subscription-dialog",
            "type": "registry:block",
            "title": "Cancel Subscription Dialog",
            "description": "A cancel subscription dialog component",
            "files": [
                {
                    "path": "src/registry/billingsdk/cancel-subscription-dialog.tsx",
                    "type": "registry:component",
                    "target": "components/billingsdk/cancel-subscription-dialog.tsx"
                },
                {
                    "path": "src/registry/billingsdk/demo/cancel-subscription-dialog-demo.tsx",
                    "type": "registry:component",
                    "target": "components/cancel-subscription-dialog-demo.tsx"
                },
                {
                    "path": "src/registry/lib/billingsdk-config.ts",
                    "type": "registry:lib",
                    "target": "lib/billingsdk-config.ts"
                }
            ],
            "dependencies": [
                "lucide-react"
            ],
            "registryDependencies": [
                "button",
                "badge",
                "dialog",
                "utils"
            ]
        },
        {
            "name": "cancel-subscription-card",
            "type": "registry:block",
            "title": "Cancel Subscription Card",
            "description": "A cancel subscription card component",
            "files": [
                {
                    "path": "src/registry/billingsdk/cancel-subscription-card.tsx",
                    "type": "registry:component",
                    "target": "components/billingsdk/cancel-subscription-card.tsx"
                },
                {
                    "path": "src/registry/billingsdk/demo/cancel-subscription-card-demo.tsx",
                    "type": "registry:component",
                    "target": "components/cancel-subscription-card-demo.tsx"
                },
                {
                    "path": "src/registry/lib/billingsdk-config.ts",
                    "type": "registry:lib",
                    "target": "lib/billingsdk-config.ts"
                }
            ],
            "dependencies": [
                "lucide-react"
            ],
            "registryDependencies": [
                "button",
                "badge",
                "card",
                "utils"
            ]
        },
        {
            "name": "cancel-subscription-card-two",
            "type": "registry:block",
            "title": "Cancel Subscription Card",
            "description": "A modern cancel subscription card component",
            "files": [
                {
                    "path": "src/registry/billingsdk/cancel-subscription-card-two.tsx",
                    "type": "registry:component",
                    "target": "components/billingsdk/cancel-subscription-card-two.tsx"
                },
                {
                    "path": "src/registry/billingsdk/demo/cancel-subscription-card-two-demo.tsx",
                    "type": "registry:component",
                    "target": "components/cancel-subscription-card-two-demo.tsx"
                },
                {
                    "path": "src/registry/lib/billingsdk-config.ts",
                    "type": "registry:lib",
                    "target": "lib/billingsdk-config.ts"
                }
            ],
            "dependencies": [
                "lucide-react"
            ],
            "registryDependencies": [
                "button",
                "badge",
                "card",
                "utils"
            ]
        },
        {
            "name": "update-plan-dialog",
            "type": "registry:block",
            "title": "Update Plan Dialog",
            "description": "A update plan dialog component",
            "files": [
                {
                    "path": "src/registry/billingsdk/update-plan-dialog.tsx",
                    "type": "registry:component",
                    "target": "components/billingsdk/update-plan-dialog.tsx"
                },
                {
                    "path": "src/registry/billingsdk/demo/update-plan-dialog-demo.tsx",
                    "type": "registry:component",
                    "target": "components/update-plan-dialog-demo.tsx"
                },
                {
                    "path": "src/registry/lib/billingsdk-config.ts",
                    "type": "registry:lib",
                    "target": "lib/billingsdk-config.ts"
                }
            ],
            "dependencies": [
                "lucide-react",
                "motion"
            ],
            "registryDependencies": [
                "button",
                "badge",
                "radio-group",
                "toggle",
                "label",
                "dialog",
                "utils"
            ]
        },
        {
            "name": "update-plan-card",
            "type": "registry:block",
            "title": "Update Plan Card",
            "description": "A update plan card component",
            "files": [
                {
                    "path": "src/registry/billingsdk/update-plan-card.tsx",
                    "type": "registry:component",
                    "target": "components/billingsdk/update-plan-card.tsx"
                },
                {
                    "path": "src/registry/billingsdk/demo/update-plan-card-demo.tsx",
                    "type": "registry:component",
                    "target": "components/update-plan-card-demo.tsx"
                },
                {
                    "path": "src/registry/lib/billingsdk-config.ts",
                    "type": "registry:lib",
                    "target": "lib/billingsdk-config.ts"
                }
            ],
            "dependencies": [
                "lucide-react",
                "motion"
            ],
            "registryDependencies": [
                "button",
                "badge",
                "radio-group",
                "toggle",
                "label",
                "card",
                "utils"
            ]
        },
        {
            "name": "subscription-management",
            "type": "registry:block",
            "title": "Subscription Management",
            "description": "A subscription management component",
            "files": [
                {
                    "path": "src/registry/billingsdk/subscription-management.tsx",
                    "type": "registry:component",
                    "target": "components/billingsdk/subscription-management.tsx"
                },
                {
                    "path": "src/registry/billingsdk/demo/subscription-management-demo.tsx",
                    "type": "registry:component",
                    "target": "components/subscription-management-demo.tsx"
                },
                {
                    "path": "src/registry/lib/billingsdk-config.ts",
                    "type": "registry:lib",
                    "target": "lib/billingsdk-config.ts"
                }
            ],
            "dependencies": [
                "lucide-react"
            ],
            "registryDependencies": [
                "button",
                "card",
                "badge",
                "separator",
                "utils",
                "@billingsdk/cancel-subscription-dialog",
                "@billingsdk/update-plan-dialog"
            ]
        },
        {
            "name": "usage-meter-linear",
            "type": "registry:block",
            "title": "Usage Meter Linear",
            "description": "A usage meter linear component",
            "files": [
                {
                    "path": "src/registry/billingsdk/usage-meter.tsx",
                    "type": "registry:component",
                    "target": "components/billingsdk/usage-meter.tsx"
                },
                {
                    "path": "src/registry/billingsdk/demo/usage-meter-linear-demo.tsx",
                    "type": "registry:component",
                    "target": "components/usage-meter-linear-demo.tsx"
                }
            ],
            "dependencies": [
                "lucide-react",
                "motion"
            ],
            "registryDependencies": [
                "card",
                "badge",
                "utils"
            ]
        },
        {
            "name": "usage-meter-circle",
            "type": "registry:block",
            "title": "Usage Meter Circle",
            "description": "A usage meter circle component",
            "files": [
                {
                    "path": "src/registry/billingsdk/usage-meter.tsx",
                    "type": "registry:component",
                    "target": "components/billingsdk/usage-meter.tsx"
                },
                {
                    "path": "src/registry/billingsdk/demo/usage-meter-circle-demo.tsx",
                    "type": "registry:component",
                    "target": "components/usage-meter-circle-demo.tsx"
                }
            ],
            "dependencies": [
                "lucide-react",
                "motion"
            ],
            "registryDependencies": [
                "card",
                "badge",
                "utils"
            ]
        },
        {
            "name": "banner",
            "type": "registry:block",
            "title": "Top Banner",
            "description": "A banner component",
            "files": [
                {
                    "path": "src/registry/billingsdk/banner.tsx",
                    "type": "registry:component",
                    "target": "components/billingsdk/banner.tsx"
                },
                {
                    "path": "src/registry/billingsdk/demo/banner-demo.tsx",
                    "type": "registry:component",
                    "target": "components/banner-demo.tsx"
                }
            ],
            "dependencies": [
                "lucide-react",
                "motion"
            ],
            "registryDependencies": [
                "button",
                "utils"
            ]
        },
        {
            "name": "payment-method-selector",
            "type": "registry:block",
            "title": "Payment Method Selector",
            "description": "A payment method selector component with support for cards, digital wallets, UPI, and BNPL services",
            "files": [
                {
                    "path": "src/registry/billingsdk/payment-method-selector.tsx",
                    "type": "registry:component",
                    "target": "components/billingsdk/payment-method-selector.tsx"
                },
                {
                    "path": "src/registry/billingsdk/demo/payment-method-selector-demo.tsx",
                    "type": "registry:component",
                    "target": "components/payment-method-selector-demo.tsx"
                }
            ],
            "dependencies": [
                "lucide-react",
                "motion"
            ],
            "registryDependencies": [
                "button",
                "dialog",
                "tooltip",
                "card",
                "input",
                "label",
                "utils"
            ]
          },
          {
            "name": "payment-details",
            "type": "registry:block",
            "title": "Payment Details",
            "description": "A comprehensive payment details form component with card details, billing information, and country selection",
            "files": [
              {
                "path": "src/registry/billingsdk/payment-details.tsx",
                "type": "registry:component",
                "target": "components/billingsdk/payment-details.tsx"
              },
              {
                "path": "src/registry/billingsdk/demo/payment-details-demo.tsx",
                "type": "registry:component",
                "target": "components/payment-details-demo.tsx"
              }
            ],
            "dependencies": [
              "lucide-react"
            ],
            "registryDependencies": [
              "button",
              "card",
              "input",
              "label",
              "utils"
              ]
        },
        {
            "name": "coupon",
            "type": "registry:block",
            "title": "Coupon Generator",
            "description": "A coupon code generator component for billing and promotional purposes",
            "files": [
                {
                    "path": "src/registry/billingsdk/coupon.tsx",
                    "type": "registry:component",
                    "target": "components/billingsdk/coupon.tsx"
                },
                {
                    "path": "src/registry/billingsdk/demo/coupon-demo.tsx",
                    "type": "registry:component",
                    "target": "components/coupon-demo.tsx"
                }
            ],
            "dependencies": [
                "lucide-react"
            ],
            "registryDependencies": [
                "card",
                "button",
                "input",
                "switch",
                "label",
                "select"
            ]
        },
        {
            "name": "billing-settings",
            "type": "registry:block",
            "title": "Billing Settings",
            "description": "A comprehensive billing settings component with tabs for general, payment methods, invoices, and usage limits",
            "files": [
                {
                    "path": "src/registry/billingsdk/billing-settings.tsx",
                    "type": "registry:component",
                    "target": "components/billingsdk/billing-settings.tsx"
                },
                {
                    "path": "src/registry/billingsdk/demo/billing-settings-demo.tsx",
                    "type": "registry:component",
                    "target": "components/billing-settings-demo.tsx"
                }
            ],
            "dependencies": [
                "lucide-react",
                "sonner"
            ],
            "registryDependencies": [
                "button",
                "card",
                "switch",
                "badge",
                "dropdown-menu",
                "dialog",
                "input",
                "label"
            ]
        },
        {
            "name": "billing-settings-2",
            "type": "registry:block",
            "title": "Billing Settings 2",
            "description": "A comprehensive billing settings component with tabs for general, payment methods, invoices, and usage limits",
            "files": [
                {
                    "path": "src/registry/billingsdk/billing-settings-2.tsx",
                    "type": "registry:component",
                    "target": "components/billingsdk/billing-settings-2.tsx"
                },
                {
                    "path": "src/registry/billingsdk/demo/billing-settings-2-demo.tsx",
                    "type": "registry:component",
                    "target": "components/billing-settings-2-demo.tsx"
                }
            ],
            "dependencies": [],
            "registryDependencies": [
                "button",
                "card",
                "input",
                "label",
                "select",
                "switch",
                "utils"
            ]
        },
        {
            "name": "proration-preview",
            "type": "registry:block",
            "title": "Proration Preview",
            "description": "Interactive component that shows billing adjustments when users change subscription plans, featuring cost breakdowns, credits, and prorated charges",
            "files": [
                {
                    "path": "src/registry/billingsdk/proration-preview.tsx",
                    "type": "registry:component",
                    "target": "components/billingsdk/proration-preview.tsx"
                },
                {
                    "path": "src/registry/billingsdk/demo/proration-preview-demo.tsx",
                    "type": "registry:component",
                    "target": "components/proration-preview-demo.tsx"
                },
                {
                    "path": "src/registry/lib/billingsdk-config.ts",
                    "type": "registry:lib",
                    "target": "lib/billingsdk-config.ts"
                }
            ],
            "dependencies": [
                "lucide-react",
                "class-variance-authority",
                "motion"
            ],
            "registryDependencies": [
                "button",
                "card",
                "badge",
                "separator",
                "tabs",
                "utils"
            ]
        },
        {
<<<<<<< HEAD
            "name": "detailed-usage-table",
            "type": "registry:block",
            "title": "Detailed Usage Table",
            "description": "A detailed usage table component with resource consumption breakdown",
            "files": [
                {
                    "path": "src/registry/billingsdk/detailed-usage-table.tsx",
                    "type": "registry:component",
                    "target": "components/billingsdk/detailed-usage-table.tsx"
                },
                {
                    "path": "src/registry/billingsdk/demo/detailed-usage-table-demo.tsx",
                    "type": "registry:component",
                    "target": "components/detailed-usage-table-demo.tsx"
=======
            "name": "upcoming-charges",
            "type": "registry:block",
            "title": "Upcoming Charges",
            "description": "A component that displays information about upcoming billing cycles, including the next billing date, total amount, and a breakdown of individual charges",
            "files": [
                {
                    "path": "src/registry/billingsdk/upcoming-charges.tsx",
                    "type": "registry:component",
                    "target": "components/billingsdk/upcoming-charges.tsx"
                },
                {
                    "path": "src/registry/billingsdk/demo/upcoming-charges-demo.tsx",
                    "type": "registry:component",
                    "target": "components/upcoming-charges-demo.tsx"
>>>>>>> 3305eac6
                }
            ],
            "dependencies": [
                "lucide-react"
            ],
            "registryDependencies": [
                "card",
<<<<<<< HEAD
                "table",
=======
                "badge",
>>>>>>> 3305eac6
                "utils"
            ]
        }
    ]
}<|MERGE_RESOLUTION|>--- conflicted
+++ resolved
@@ -769,7 +769,6 @@
             ]
         },
         {
-<<<<<<< HEAD
             "name": "detailed-usage-table",
             "type": "registry:block",
             "title": "Detailed Usage Table",
@@ -784,7 +783,8 @@
                     "path": "src/registry/billingsdk/demo/detailed-usage-table-demo.tsx",
                     "type": "registry:component",
                     "target": "components/detailed-usage-table-demo.tsx"
-=======
+                }
+            ],
             "name": "upcoming-charges",
             "type": "registry:block",
             "title": "Upcoming Charges",
@@ -799,7 +799,6 @@
                     "path": "src/registry/billingsdk/demo/upcoming-charges-demo.tsx",
                     "type": "registry:component",
                     "target": "components/upcoming-charges-demo.tsx"
->>>>>>> 3305eac6
                 }
             ],
             "dependencies": [
@@ -807,11 +806,8 @@
             ],
             "registryDependencies": [
                 "card",
-<<<<<<< HEAD
                 "table",
-=======
-                "badge",
->>>>>>> 3305eac6
+                "badge",
                 "utils"
             ]
         }
