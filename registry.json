{
    "$schema": "https://ui.shadcn.com/schema.json",
    "name": "billingsdk",
    "homepage": "https://billingsdk.com",
    "items": [
        {
            "name": "index",
            "type": "registry:lib",
            "title": "BillingSDK Config",
            "description": "Config for BillingSDK components",
            "files": [
                {
                    "path": "src/registry/lib/billingsdk-config.ts",
                    "type": "registry:lib",
                    "target": "lib/billingsdk-config.ts"
                }
            ]
        },
        {
            "name": "all",
            "type": "registry:block",
            "title": "All Components",
            "description": "All components in the BillingSDK",
            "files": [],
            "registryDependencies": [
                "@billingsdk/pricing-table-one",
                "@billingsdk/pricing-table-two",
                "@billingsdk/pricing-table-three",
                "@billingsdk/pricing-table-four",
                "@billingsdk/pricing-table-five",
                "@billingsdk/cancel-subscription-dialog",
                "@billingsdk/cancel-subscription-card",
                "@billingsdk/update-plan-dialog",
                "@billingsdk/update-plan-card",
                "@billingsdk/subscription-management",
                "@billingsdk/usage-meter-linear",
                "@billingsdk/usage-meter-circle",
                "@billingsdk/banner",
                "@billingsdk/invoice-history",
                "@billingsdk/usage-table",
                "@billingsdk/payment-method-selector",
                "@billingsdk/payment-method-manager",
                "@billingsdk/billing-settings",
                "@billingsdk/proration-preview",
<<<<<<< HEAD
                "@billingsdk/upcoming-charges"
=======
                "@billingsdk/coupon"
>>>>>>> 3fa2c2bb
            ]
        },
        {
            "name": "hello-world",
            "type": "registry:block",
            "title": "Hello World Component",
            "description": "A simple hello world component",
            "files": [
                {
                    "path": "src/registry/billingsdk/hello-world.tsx",
                    "type": "registry:component",
                    "target": "components/billingsdk/hello-world.tsx"
                }
            ]
        },
        {
            "name": "invoice-history",
            "type": "registry:block",
            "title": "Invoice History",
            "description": "A read-only invoice history table",
            "files": [
                {
                    "path": "src/registry/billingsdk/invoice-history.tsx",
                    "type": "registry:component",
                    "target": "components/billingsdk/invoice-history.tsx"
                },
                {
                    "path": "src/registry/billingsdk/demo/invoice-history-demo.tsx",
                    "type": "registry:component",
                    "target": "components/invoice-history-demo.tsx"
                }
            ],
            "dependencies": [
                "lucide-react"
            ],
            "registryDependencies": [
                "card",
                "button",
                "table",
                "badge",
                "utils"
            ]
        },
        {
            "name": "pricing-table-one",
            "type": "registry:block",
            "title": "Pricing Table One",
            "description": "A pricing table component",
            "files": [
                {
                    "path": "src/registry/billingsdk/pricing-table-one.tsx",
                    "type": "registry:component",
                    "target": "components/billingsdk/pricing-table-one.tsx"
                },
                {
                    "path": "src/registry/billingsdk/demo/pricing-table-one-demo.tsx",
                    "type": "registry:component",
                    "target": "components/pricing-table-one-demo.tsx"
                },
                {
                    "path": "src/registry/lib/billingsdk-config.ts",
                    "type": "registry:lib",
                    "target": "lib/billingsdk-config.ts"
                }
            ],
            "dependencies": [
                "lucide-react",
                "class-variance-authority",
                "motion"
            ],
            "registryDependencies": [
                "button",
                "card",
                "badge",
                "switch",
                "radio-group",
                "label",
                "separator",
                "utils"
            ]
        },
        {
            "name": "pricing-table-two",
            "type": "registry:block",
            "title": "Pricing Table Two",
            "description": "A pricing table component with a feature table",
            "files": [
                {
                    "path": "src/registry/billingsdk/pricing-table-two.tsx",
                    "type": "registry:component",
                    "target": "components/billingsdk/pricing-table-two.tsx"
                },
                {
                    "path": "src/registry/billingsdk/demo/pricing-table-two-demo.tsx",
                    "type": "registry:component",
                    "target": "components/pricing-table-two-demo.tsx"
                },
                {
                    "path": "src/registry/lib/billingsdk-config.ts",
                    "type": "registry:lib",
                    "target": "lib/billingsdk-config.ts"
                }
            ],
            "dependencies": [
                "lucide-react",
                "class-variance-authority",
                "motion"
            ],
            "registryDependencies": [
                "button",
                "table",
                "switch",
                "utils"
            ]
        },
        {
            "name": "pricing-table-three",
            "type": "registry:block",
            "title": "Pricing Table Three",
            "description": "A pricing table component with a feature table",
            "files": [
                {
                    "path": "src/registry/billingsdk/pricing-table-three.tsx",
                    "type": "registry:component",
                    "target": "components/billingsdk/pricing-table-three.tsx"
                },
                {
                    "path": "src/registry/billingsdk/demo/pricing-table-three-demo.tsx",
                    "type": "registry:component",
                    "target": "components/pricing-table-three-demo.tsx"
                },
                {
                    "path": "src/registry/lib/billingsdk-config.ts",
                    "type": "registry:lib",
                    "target": "lib/billingsdk-config.ts"
                }
            ],
            "dependencies": [
                "lucide-react",
                "class-variance-authority",
                "motion"
            ],
            "registryDependencies": [
                "button",
                "card",
                "badge",
                "radio-group",
                "label",
                "utils"
            ]
        },
        {
            "name": "pricing-table-four",
            "type": "registry:block",
            "title": "Pricing Table Four",
            "description": "A modern pricing table component with gradient design",
            "files": [
                {
                    "path": "src/registry/billingsdk/pricing-table-four.tsx",
                    "type": "registry:component",
                    "target": "components/billingsdk/pricing-table-four.tsx"
                },
                {
                    "path": "src/registry/billingsdk/demo/pricing-table-four-demo.tsx",
                    "type": "registry:component",
                    "target": "components/pricing-table-four-demo.tsx"
                },
                {
                    "path": "src/registry/lib/billingsdk-config.ts",
                    "type": "registry:lib",
                    "target": "lib/billingsdk-config.ts"
                }
            ],
            "dependencies": [
                "lucide-react",
                "class-variance-authority",
                "motion"
            ],
            "registryDependencies": [
                "utils"
            ]
        },
        {
            "name": "pricing-table-five",
            "type": "registry:block",
            "title": "Pricing Table Five",
            "description": "A modern pricing table component with contact us plan",
            "files": [
                {
                    "path": "src/registry/billingsdk/pricing-table-five.tsx",
                    "type": "registry:component",
                    "target": "components/billingsdk/pricing-table-five.tsx"
                },
                {
                    "path": "src/registry/billingsdk/demo/pricing-table-five-demo.tsx",
                    "type": "registry:component",
                    "target": "components/pricing-table-five-demo.tsx"
                },
                {
                    "path": "src/registry/lib/billingsdk-config.ts",
                    "type": "registry:lib",
                    "target": "lib/billingsdk-config.ts"
                }
            ],
            "dependencies": [
                "lucide-react",
                "class-variance-authority",
                "motion"
            ],
            "registryDependencies": [
                "button",
                "card",
                "badge",
                "switch",
                "radio-group",
                "label",
                "separator",
                "utils"
            ]
        },
        {
            "name": "cancel-subscription-dialog",
            "type": "registry:block",
            "title": "Cancel Subscription Dialog",
            "description": "A cancel subscription dialog component",
            "files": [
                {
                    "path": "src/registry/billingsdk/cancel-subscription-dialog.tsx",
                    "type": "registry:component",
                    "target": "components/billingsdk/cancel-subscription-dialog.tsx"
                },
                {
                    "path": "src/registry/billingsdk/demo/cancel-subscription-dialog-demo.tsx",
                    "type": "registry:component",
                    "target": "components/cancel-subscription-dialog-demo.tsx"
                },
                {
                    "path": "src/registry/lib/billingsdk-config.ts",
                    "type": "registry:lib",
                    "target": "lib/billingsdk-config.ts"
                }
            ],
            "dependencies": [
                "lucide-react"
            ],
            "registryDependencies": [
                "button",
                "badge",
                "dialog",
                "utils"
            ]
        },
        {
            "name": "cancel-subscription-card",
            "type": "registry:block",
            "title": "Cancel Subscription Card",
            "description": "A cancel subscription card component",
            "files": [
                {
                    "path": "src/registry/billingsdk/cancel-subscription-card.tsx",
                    "type": "registry:component",
                    "target": "components/billingsdk/cancel-subscription-card.tsx"
                },
                {
                    "path": "src/registry/billingsdk/demo/cancel-subscription-card-demo.tsx",
                    "type": "registry:component",
                    "target": "components/cancel-subscription-card-demo.tsx"
                },
                {
                    "path": "src/registry/lib/billingsdk-config.ts",
                    "type": "registry:lib",
                    "target": "lib/billingsdk-config.ts"
                }
            ],
            "dependencies": [
                "lucide-react"
            ],
            "registryDependencies": [
                "button",
                "badge",
                "card",
                "utils"
            ]
        },
        {
            "name": "cancel-subscription-card-two",
            "type": "registry:block",
            "title": "Cancel Subscription Card",
            "description": "A modern cancel subscription card component",
            "files": [
                {
                    "path": "src/registry/billingsdk/cancel-subscription-card-two.tsx",
                    "type": "registry:component",
                    "target": "components/billingsdk/cancel-subscription-card-two.tsx"
                },
                {
                    "path": "src/registry/billingsdk/demo/cancel-subscription-card-two-demo.tsx",
                    "type": "registry:component",
                    "target": "components/cancel-subscription-card-two-demo.tsx"
                },
                {
                    "path": "src/registry/lib/billingsdk-config.ts",
                    "type": "registry:lib",
                    "target": "lib/billingsdk-config.ts"
                }
            ],
            "dependencies": [
                "lucide-react"
            ],
            "registryDependencies": [
                "button",
                "badge",
                "card",
                "utils"
            ]
        },
        {
            "name": "update-plan-dialog",
            "type": "registry:block",
            "title": "Update Plan Dialog",
            "description": "A update plan dialog component",
            "files": [
                {
                    "path": "src/registry/billingsdk/update-plan-dialog.tsx",
                    "type": "registry:component",
                    "target": "components/billingsdk/update-plan-dialog.tsx"
                },
                {
                    "path": "src/registry/billingsdk/demo/update-plan-dialog-demo.tsx",
                    "type": "registry:component",
                    "target": "components/update-plan-dialog-demo.tsx"
                },
                {
                    "path": "src/registry/lib/billingsdk-config.ts",
                    "type": "registry:lib",
                    "target": "lib/billingsdk-config.ts"
                }
            ],
            "dependencies": [
                "lucide-react",
                "motion"
            ],
            "registryDependencies": [
                "button",
                "badge",
                "radio-group",
                "toggle",
                "label",
                "dialog",
                "utils"
            ]
        },
        {
            "name": "update-plan-card",
            "type": "registry:block",
            "title": "Update Plan Card",
            "description": "A update plan card component",
            "files": [
                {
                    "path": "src/registry/billingsdk/update-plan-card.tsx",
                    "type": "registry:component",
                    "target": "components/billingsdk/update-plan-card.tsx"
                },
                {
                    "path": "src/registry/billingsdk/demo/update-plan-card-demo.tsx",
                    "type": "registry:component",
                    "target": "components/update-plan-card-demo.tsx"
                },
                {
                    "path": "src/registry/lib/billingsdk-config.ts",
                    "type": "registry:lib",
                    "target": "lib/billingsdk-config.ts"
                }
            ],
            "dependencies": [
                "lucide-react",
                "motion"
            ],
            "registryDependencies": [
                "button",
                "badge",
                "radio-group",
                "toggle",
                "label",
                "card",
                "utils"
            ]
        },
        {
            "name": "subscription-management",
            "type": "registry:block",
            "title": "Subscription Management",
            "description": "A subscription management component",
            "files": [
                {
                    "path": "src/registry/billingsdk/subscription-management.tsx",
                    "type": "registry:component",
                    "target": "components/billingsdk/subscription-management.tsx"
                },
                {
                    "path": "src/registry/billingsdk/demo/subscription-management-demo.tsx",
                    "type": "registry:component",
                    "target": "components/subscription-management-demo.tsx"
                },
                {
                    "path": "src/registry/lib/billingsdk-config.ts",
                    "type": "registry:lib",
                    "target": "lib/billingsdk-config.ts"
                }
            ],
            "dependencies": [
                "lucide-react"
            ],
            "registryDependencies": [
                "button",
                "card",
                "badge",
                "separator",
                "utils",
                "@billingsdk/cancel-subscription-dialog",
                "@billingsdk/update-plan-dialog"
            ]
        },
        {
            "name": "usage-meter-linear",
            "type": "registry:block",
            "title": "Usage Meter Linear",
            "description": "A usage meter linear component",
            "files": [
                {
                    "path": "src/registry/billingsdk/usage-meter.tsx",
                    "type": "registry:component",
                    "target": "components/billingsdk/usage-meter.tsx"
                },
                {
                    "path": "src/registry/billingsdk/demo/usage-meter-linear-demo.tsx",
                    "type": "registry:component",
                    "target": "components/usage-meter-linear-demo.tsx"
                }
            ],
            "dependencies": [
                "lucide-react",
                "motion"
            ],
            "registryDependencies": [
                "card",
                "badge",
                "utils"
            ]
        },
        {
            "name": "usage-meter-circle",
            "type": "registry:block",
            "title": "Usage Meter Circle",
            "description": "A usage meter circle component",
            "files": [
                {
                    "path": "src/registry/billingsdk/usage-meter.tsx",
                    "type": "registry:component",
                    "target": "components/billingsdk/usage-meter.tsx"
                },
                {
                    "path": "src/registry/billingsdk/demo/usage-meter-circle-demo.tsx",
                    "type": "registry:component",
                    "target": "components/usage-meter-circle-demo.tsx"
                }
            ],
            "dependencies": [
                "lucide-react",
                "motion"
            ],
            "registryDependencies": [
                "card",
                "badge",
                "utils"
            ]
        },
        {
            "name": "banner",
            "type": "registry:block",
            "title": "Top Banner",
            "description": "A banner component",
            "files": [
                {
                    "path": "src/registry/billingsdk/banner.tsx",
                    "type": "registry:component",
                    "target": "components/billingsdk/banner.tsx"
                },
                {
                    "path": "src/registry/billingsdk/demo/banner-demo.tsx",
                    "type": "registry:component",
                    "target": "components/banner-demo.tsx"
                }
            ],
            "dependencies": [
                "lucide-react",
                "motion"
            ],
            "registryDependencies": [
                "button",
                "utils"
            ]
        },
        {
            "name": "payment-method-selector",
            "type": "registry:block",
            "title": "Payment Method Selector",
            "description": "A payment method selector component with support for cards, digital wallets, UPI, and BNPL services",
            "files": [
                {
                    "path": "src/registry/billingsdk/payment-method-selector.tsx",
                    "type": "registry:component",
                    "target": "components/billingsdk/payment-method-selector.tsx"
                },
                {
                    "path": "src/registry/billingsdk/demo/payment-method-selector-demo.tsx",
                    "type": "registry:component",
                    "target": "components/payment-method-selector-demo.tsx"
                }
            ],
            "dependencies": [
                "lucide-react",
                "motion"
            ],
            "registryDependencies": [
                "button",
                "dialog",
                "tooltip",
                "card",
                "input",
                "label",
                "utils"
            ]
        },
        {
            "name": "coupon",
            "type": "registry:block",
            "title": "Coupon Generator",
            "description": "A coupon code generator component for billing and promotional purposes",
            "files": [
                {
                    "path": "src/registry/billingsdk/coupon.tsx",
                    "type": "registry:component",
                    "target": "components/billingsdk/coupon.tsx"
                },
                {
                    "path": "src/registry/billingsdk/demo/coupon-demo.tsx",
                    "type": "registry:component",
                    "target": "components/coupon-demo.tsx"
                }
            ],
            "dependencies": [
                "lucide-react"
            ],
            "registryDependencies": [
                "card",
                "button",
                "input",
                "switch",
                "label",
                "select"
            ]
        },
        {
            "name": "billing-settings",
            "type": "registry:block",
            "title": "Billing Settings",
            "description": "A comprehensive billing settings component with tabs for general, payment methods, invoices, and usage limits",
            "files": [
                {
                    "path": "src/registry/billingsdk/billing-settings.tsx",
                    "type": "registry:component",
                    "target": "components/billingsdk/billing-settings.tsx"
                },
                {
                    "path": "src/registry/billingsdk/demo/billing-settings-demo.tsx",
                    "type": "registry:component",
                    "target": "components/billing-settings-demo.tsx"
                }
            ],
            "dependencies": [
                "lucide-react",
                "sonner"
            ],
            "registryDependencies": [
                "button",
                "card",
                "switch",
                "badge",
                "dropdown-menu",
                "dialog",
                "input",
                "label"
            ]
        },
<<<<<<< HEAD
        {
            "name": "upcoming-charges",
            "type": "registry:block",
            "title": "Upcoming Charges",
            "description": "A component that displays information about upcoming billing cycles, including the next billing date, total amount, and a breakdown of individual charges",
            "files": [
                {
                    "path": "src/registry/billingsdk/upcoming-charges.tsx",
                    "type": "registry:component",
                    "target": "components/billingsdk/upcoming-charges.tsx"
                },
                {
                    "path": "src/registry/billingsdk/demo/upcoming-charges-demo.tsx",
                    "type": "registry:component",
                    "target": "components/upcoming-charges-demo.tsx"
                }
            ],
            "dependencies": [
                "lucide-react"
            ],
            "registryDependencies": [
                "card",
                "badge",
                "utils"
            ]
        },

=======
>>>>>>> 3fa2c2bb
        {
            "name": "proration-preview",
            "type": "registry:block",
            "title": "Proration Preview",
            "description": "Interactive component that shows billing adjustments when users change subscription plans, featuring cost breakdowns, credits, and prorated charges",
            "files": [
                {
                    "path": "src/registry/billingsdk/proration-preview.tsx",
                    "type": "registry:component",
                    "target": "components/billingsdk/proration-preview.tsx"
                },
                {
                    "path": "src/registry/billingsdk/demo/proration-preview-demo.tsx",
                    "type": "registry:component",
                    "target": "components/proration-preview-demo.tsx"
                },
                {
                    "path": "src/registry/lib/billingsdk-config.ts",
                    "type": "registry:lib",
                    "target": "lib/billingsdk-config.ts"
                }
            ],
            "dependencies": [
                "lucide-react",
                "class-variance-authority",
                "motion"
            ],
            "registryDependencies": [
                "button",
                "card",
                "badge",
                "separator",
                "tabs",
                "utils"
            ]
        },
        {
            "name": "upcoming-charges",
            "type": "registry:block",
            "title": "Upcoming Charges",
            "description": "A component that displays information about upcoming billing cycles, including the next billing date, total amount, and a breakdown of individual charges",
            "files": [
                {
                    "path": "src/registry/billingsdk/upcoming-charges.tsx",
                    "type": "registry:component",
                    "target": "components/billingsdk/upcoming-charges.tsx"
                },
                {
                    "path": "src/registry/billingsdk/demo/upcoming-charges-demo.tsx",
                    "type": "registry:component",
                    "target": "components/upcoming-charges-demo.tsx"
                }
            ],
            "dependencies": [
                "lucide-react"
            ],
            "registryDependencies": [
                "card",
                "badge",
                "utils"
            ]
        }
    ]
}<|MERGE_RESOLUTION|>--- conflicted
+++ resolved
@@ -42,11 +42,8 @@
                 "@billingsdk/payment-method-manager",
                 "@billingsdk/billing-settings",
                 "@billingsdk/proration-preview",
-<<<<<<< HEAD
-                "@billingsdk/upcoming-charges"
-=======
+                "@billingsdk/upcoming-charges,
                 "@billingsdk/coupon"
->>>>>>> 3fa2c2bb
             ]
         },
         {
@@ -642,36 +639,6 @@
                 "label"
             ]
         },
-<<<<<<< HEAD
-        {
-            "name": "upcoming-charges",
-            "type": "registry:block",
-            "title": "Upcoming Charges",
-            "description": "A component that displays information about upcoming billing cycles, including the next billing date, total amount, and a breakdown of individual charges",
-            "files": [
-                {
-                    "path": "src/registry/billingsdk/upcoming-charges.tsx",
-                    "type": "registry:component",
-                    "target": "components/billingsdk/upcoming-charges.tsx"
-                },
-                {
-                    "path": "src/registry/billingsdk/demo/upcoming-charges-demo.tsx",
-                    "type": "registry:component",
-                    "target": "components/upcoming-charges-demo.tsx"
-                }
-            ],
-            "dependencies": [
-                "lucide-react"
-            ],
-            "registryDependencies": [
-                "card",
-                "badge",
-                "utils"
-            ]
-        },
-
-=======
->>>>>>> 3fa2c2bb
         {
             "name": "proration-preview",
             "type": "registry:block",
