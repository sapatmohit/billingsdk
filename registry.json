--- conflicted
+++ resolved
@@ -603,9 +603,7 @@
                 "label",
                 "select"
             ]
-<<<<<<< HEAD
         }   
-=======
           },
         {
             "name": "billing-settings",
@@ -677,6 +675,5 @@
               "utils"
             ]
         }
->>>>>>> c914456b
     ]
 }