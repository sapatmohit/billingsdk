import { Command } from "commander";
import { cancel, intro, isCancel, outro, select, spinner } from "@clack/prompts";
import { addFiles } from "../scripts/add-files.js";
import { detectFramework } from "../scripts/detect-framework.js";

export const initCommand = new Command()
  .name("init")
  .description("Initialize a new billing project")
  .summary("Set up billing components and framework integration")
  .option("--framework <framework>", "Framework to use (nextjs|express|fastify|react)")
  .option("--provider <provider>", "Payment provider (dodopayments)")
  .action(async (opts: { framework?: string; provider?: string }) => {
    try {
      intro("Welcome to Billing SDK Setup!");

      const detectedFramework = detectFramework();
<<<<<<< HEAD
      let framework: string | symbol | undefined = opts.framework as any;
      if (!framework) {
        framework = await select({
          message: "Which framework you are using? (Adding more frameworks soon)",
          options: [
            { value: "nextjs", label: detectedFramework === "nextjs" ? "Next.js (detected)" : "Next.js", hint: "React framework with App Router" },
            { value: "express", label: detectedFramework === "express" ? "Express.js (detected)" : "Express.js", hint: "Node.js web framework" },
            { value: "fastify", label: detectedFramework === "fastify" ? "Fastify (detected)" : "Fastify", hint: "High-performance Node.js framework" },
            { value: "react", label: detectedFramework === "react" ? "React.js (detected)" : "React.js", hint: "Client-side React app template" }
          ],
          initialValue: detectedFramework ?? undefined
        });
      }
      // Normalize to string and validate
      const frameworkStr = typeof framework === 'string' ? framework : String(framework);
      if (!["nextjs","express","fastify","react"].includes(frameworkStr)) {
        cancel("Invalid or missing framework. Use --framework nextjs|express|fastify|react");
        process.exit(1);
      }
=======
      const framework = await select({
        message: "Which framework you are using? (Adding more frameworks soon)",
        options: [
          { value: "nextjs", label: detectedFramework === "nextjs" ? "Next.js (detected)" : "Next.js", hint: "React framework with App Router" },
          { value: "express", label: detectedFramework === "express" ? "Express.js (detected)" : "Express.js", hint: "Node.js web framework" },
          { value: "react", label: detectedFramework === "react" ? "React.js (detected)" : "React.js", hint: "Client-side React app template" },
          { value: "hono", label: detectedFramework === "hono" ? "Hono.js (detected)" : "Hono.js", hint: "Lightweight web framework for edge runtimes" }
        ],
        initialValue: detectedFramework ?? undefined  // cursor will already be on detected framework
      });

      const providerChoice = await select({
        message: "Which payment provider would you like to use? (Adding more providers soon)",
        options: [
          { value: "dodopayments", label: "Dodo Payments" },
          {value: "stripe", label: "Stripe payments"}
        ],
      });
>>>>>>> 3305eac6

      let providerChoice: string | symbol | undefined = opts.provider as any;
      if (!providerChoice) {
        providerChoice = await select({
          message: "Which payment provider would you like to use? (Adding more providers soon)",
          options: [
            { value: "dodopayments", label: "Dodo Payments" },
          ],
        });
      }
      const providerStr = typeof providerChoice === 'string' ? providerChoice : String(providerChoice);
      if (isCancel(providerStr)) {
        cancel("Setup cancelled.");
        process.exit(0);
      }
<<<<<<< HEAD
      const provider = providerStr as "dodopayments";
=======
      const provider = providerChoice as "dodopayments" | "stripe";
>>>>>>> 3305eac6

      const s = spinner();
      s.start("Setting up your billing project...");
      try {
<<<<<<< HEAD
        await addFiles(frameworkStr as "nextjs" | "express" | "react" | "fastify", provider as "dodopayments");
=======
        await addFiles(framework as "nextjs" | "express" | "react", provider);
>>>>>>> 3305eac6
        s.stop("Setup completed successfully!");
      } catch (error) {
        s.stop("Setup failed!");
        process.exit(1);
      }

      outro("Your billing project is ready! Happy coding! 🎉");

    } catch (error) {
      process.exit(1);
    }
  });<|MERGE_RESOLUTION|>--- conflicted
+++ resolved
@@ -7,14 +7,13 @@
   .name("init")
   .description("Initialize a new billing project")
   .summary("Set up billing components and framework integration")
-  .option("--framework <framework>", "Framework to use (nextjs|express|fastify|react)")
-  .option("--provider <provider>", "Payment provider (dodopayments)")
+  .option("--framework <framework>", "Framework to use (nextjs|express|hono|react)")
+  .option("--provider <provider>", "Payment provider (dodopayments|stripe)")
   .action(async (opts: { framework?: string; provider?: string }) => {
     try {
       intro("Welcome to Billing SDK Setup!");
 
       const detectedFramework = detectFramework();
-<<<<<<< HEAD
       let framework: string | symbol | undefined = opts.framework as any;
       if (!framework) {
         framework = await select({
@@ -22,38 +21,18 @@
           options: [
             { value: "nextjs", label: detectedFramework === "nextjs" ? "Next.js (detected)" : "Next.js", hint: "React framework with App Router" },
             { value: "express", label: detectedFramework === "express" ? "Express.js (detected)" : "Express.js", hint: "Node.js web framework" },
-            { value: "fastify", label: detectedFramework === "fastify" ? "Fastify (detected)" : "Fastify", hint: "High-performance Node.js framework" },
-            { value: "react", label: detectedFramework === "react" ? "React.js (detected)" : "React.js", hint: "Client-side React app template" }
+            { value: "react", label: detectedFramework === "react" ? "React.js (detected)" : "React.js", hint: "Client-side React app template" },
+            { value: "hono", label: detectedFramework === "hono" ? "Hono.js (detected)" : "Hono.js", hint: "Lightweight web framework for edge runtimes" }
           ],
           initialValue: detectedFramework ?? undefined
         });
       }
       // Normalize to string and validate
       const frameworkStr = typeof framework === 'string' ? framework : String(framework);
-      if (!["nextjs","express","fastify","react"].includes(frameworkStr)) {
-        cancel("Invalid or missing framework. Use --framework nextjs|express|fastify|react");
+      if (!["nextjs","express","react","hono"].includes(frameworkStr)) {
+        cancel("Invalid or missing framework. Use --framework nextjs|express|hono|react");
         process.exit(1);
       }
-=======
-      const framework = await select({
-        message: "Which framework you are using? (Adding more frameworks soon)",
-        options: [
-          { value: "nextjs", label: detectedFramework === "nextjs" ? "Next.js (detected)" : "Next.js", hint: "React framework with App Router" },
-          { value: "express", label: detectedFramework === "express" ? "Express.js (detected)" : "Express.js", hint: "Node.js web framework" },
-          { value: "react", label: detectedFramework === "react" ? "React.js (detected)" : "React.js", hint: "Client-side React app template" },
-          { value: "hono", label: detectedFramework === "hono" ? "Hono.js (detected)" : "Hono.js", hint: "Lightweight web framework for edge runtimes" }
-        ],
-        initialValue: detectedFramework ?? undefined  // cursor will already be on detected framework
-      });
-
-      const providerChoice = await select({
-        message: "Which payment provider would you like to use? (Adding more providers soon)",
-        options: [
-          { value: "dodopayments", label: "Dodo Payments" },
-          {value: "stripe", label: "Stripe payments"}
-        ],
-      });
->>>>>>> 3305eac6
 
       let providerChoice: string | symbol | undefined = opts.provider as any;
       if (!providerChoice) {
@@ -61,6 +40,7 @@
           message: "Which payment provider would you like to use? (Adding more providers soon)",
           options: [
             { value: "dodopayments", label: "Dodo Payments" },
+            { value: "stripe", label: "Stripe payments" }
           ],
         });
       }
@@ -69,20 +49,12 @@
         cancel("Setup cancelled.");
         process.exit(0);
       }
-<<<<<<< HEAD
-      const provider = providerStr as "dodopayments";
-=======
-      const provider = providerChoice as "dodopayments" | "stripe";
->>>>>>> 3305eac6
+      const provider = providerStr as "dodopayments" | "stripe";
 
       const s = spinner();
       s.start("Setting up your billing project...");
       try {
-<<<<<<< HEAD
-        await addFiles(frameworkStr as "nextjs" | "express" | "react" | "fastify", provider as "dodopayments");
-=======
-        await addFiles(framework as "nextjs" | "express" | "react", provider);
->>>>>>> 3305eac6
+        await addFiles(frameworkStr as "nextjs" | "express" | "react" | "hono", provider);
         s.stop("Setup completed successfully!");
       } catch (error) {
         s.stop("Setup failed!");
