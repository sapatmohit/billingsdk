import { existsSync, readFileSync } from "node:fs";
import path from "node:path";
import { findUpSync } from "find-up"; // find a file path by walking up parent directories

<<<<<<< HEAD
export const detectFramework = (): "nextjs" | "express" | "react" | "fastify" | null => {
=======
export const detectFramework = (): "nextjs" | "express" | "react" | "hono" | null => {
>>>>>>> 3305eac6
    try {

        const pkgPath = findUpSync("package.json");
        if (!pkgPath) return null;
        const rootDir = path.dirname(pkgPath);
        const pkg = JSON.parse(readFileSync(pkgPath, "utf-8"));

        function hasFile(file: string) {
            return existsSync(path.join(rootDir, file));
        }
        const {
            dependencies = {},
            devDependencies = {},
            peerDependencies = {},
        } = (pkg ?? {});
        const deps = { ...dependencies, ...devDependencies, ...peerDependencies };

        //  nextjs detection
        if (
            deps.next ||
            hasFile("next.config.js") ||
            hasFile("next.config.mjs") ||
            hasFile("next.config.cjs") ||
            hasFile("next.config.ts") ||
            existsSync(path.join(rootDir, ".next"))
        ) {
            return "nextjs";
        }
        
        //  express detection
        if (deps.express) {
            return "express";
        }
        //  fastify detection
        if (deps.fastify) {
            return "fastify";
        }
        //  reactjs detection
        if (deps.react) {
            return "react";
        }
        //  hono detection
        if (deps.hono) {
            return "hono";
        }
        return null;
    } catch {
        return null
    }
}<|MERGE_RESOLUTION|>--- conflicted
+++ resolved
@@ -2,11 +2,7 @@
 import path from "node:path";
 import { findUpSync } from "find-up"; // find a file path by walking up parent directories
 
-<<<<<<< HEAD
-export const detectFramework = (): "nextjs" | "express" | "react" | "fastify" | null => {
-=======
 export const detectFramework = (): "nextjs" | "express" | "react" | "hono" | null => {
->>>>>>> 3305eac6
     try {
 
         const pkgPath = findUpSync("package.json");
@@ -40,10 +36,6 @@
         if (deps.express) {
             return "express";
         }
-        //  fastify detection
-        if (deps.fastify) {
-            return "fastify";
-        }
         //  reactjs detection
         if (deps.react) {
             return "react";
