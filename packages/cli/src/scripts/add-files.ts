--- conflicted
+++ resolved
@@ -4,8 +4,7 @@
 import { confirm, spinner } from "@clack/prompts";
 import { execSync } from "child_process";
 
-<<<<<<< HEAD
-export const addFiles = async (framework: "nextjs" | "express" | "react" | "fastify", provider: "dodopayments") => {
+export const addFiles = async (framework: "nextjs" | "express" | "react" | "hono", provider: "dodopayments" | "stripe") => {
     // Allow overriding registry source for local testing
     const localPathBase = process.env.BILLINGSDK_REGISTRY_PATH;
     const urlBase = process.env.BILLINGSDK_REGISTRY_URL ?? "https://billingsdk.com/tr";
@@ -19,11 +18,6 @@
         const url = `${urlBase}/${framework}-${provider}.json`;
         result = await fetch(url).then(res => res.json()) as Result;
     }
-=======
-export const addFiles = async (framework: "nextjs" | "express" | "react", provider: "dodopayments" | "stripe") => {
-    const result = await fetch(`https://billingsdk.com/tr/${framework}-${provider}.json`)
-        .then(res => res.json()) as Result;
->>>>>>> 3305eac6
     let srcExists = fs.existsSync(path.join(process.cwd(), "src"));
     const addToPath = srcExists ? "src" : "";
 
