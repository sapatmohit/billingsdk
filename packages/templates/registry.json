{
    "components": [
        {
            "name": "nextjs-dodopayments",
            "description": "DodoPayments template for NextJS",
            "framework": "nextjs",
            "files": [
                {
                    "path": "packages/templates/nextjs/lib/dodopayments.ts",
                    "content": "DodoPayments library for NextJS",
                    "type": "template",
                    "target": "lib/dodopayments.ts"
                },
                {
                    "path": "packages/templates/nextjs/hooks/useBilling.ts",
                    "content": "useBilling hook for NextJS",
                    "type": "template",
                    "target": "hooks/useBilling.ts"
                },
                {
                    "path": "packages/templates/nextjs/api-routes/*",
                    "content": "DodoPayments API routes for NextJS",
                    "type": "template",
                    "target": "app/api/*"
                },
                {
                    "path": "packages/templates/nextjs/.env.example",
                    "content": "DodoPayments .env.example for NextJS",
                    "type": "template",
                    "target": ".env.example"
                }
            ],
            "dependencies": [
                "dodopayments",
                "standardwebhooks",
                "zod"
            ]
        },
        {
            "name": "express-dodopayments",
            "description": "DodoPayments template for Express.js",
            "framework": "express",
            "files": [
                {
                    "path": "packages/templates/express/src/lib/dodopayments.ts",
                    "content": "DodoPayments library for Express.js",
                    "type": "template",
                    "target": "lib/dodopayments.ts"
                },
                {
                    "path": "packages/templates/express/src/routes/dodopayments/route.ts",
                    "content": "Main DodoPayments router for Express.js",
                    "type": "template",
                    "target": "routes/dodopayments/route.ts"
                },
                {
                    "path": "packages/templates/express/src/routes/dodopayments/checkout.ts",
                    "content": "Checkout routes for Express.js",
                    "type": "template",
                    "target": "routes/dodopayments/checkout.ts"
                },
                {
                    "path": "packages/templates/express/src/routes/dodopayments/customer.ts",
                    "content": "Customer management routes for Express.js",
                    "type": "template",
                    "target": "routes/dodopayments/customer.ts"
                },
                {
                    "path": "packages/templates/express/src/routes/dodopayments/payments.ts",
                    "content": "Payment routes for Express.js",
                    "type": "template",
                    "target": "routes/dodopayments/payments.ts"
                },
                {
                    "path": "packages/templates/express/src/routes/dodopayments/products.ts",
                    "content": "Product management routes for Express.js",
                    "type": "template",
                    "target": "routes/dodopayments/products.ts"
                },
                {
                    "path": "packages/templates/express/src/routes/dodopayments/subscriptions.ts",
                    "content": "Subscription management routes for Express.js",
                    "type": "template",
                    "target": "routes/dodopayments/subscriptions.ts"
                },
                {
                    "path": "packages/templates/express/src/routes/dodopayments/webhook.ts",
                    "content": "Webhook handling routes for Express.js",
                    "type": "template",
                    "target": "routes/dodopayments/webhook.ts"
                },
                {
                    "path": "packages/templates/express/.env.example",
                    "content": "DodoPayments .env.example for Express.js",
                    "type": "template",
                    "target": ".env.example"
                }
            ],
            "dependencies": [
                "dodopayments",
                "standardwebhooks",
                "zod",
                "express",
                "@types/express"
            ]
        },
        {
            "name": "express-stripe",
            "description": "Stripe template for Express.js",
            "framework": "express",
            "files": [
                {
                    "path": "packages/templates/express/src/lib/stripe.ts",
                    "content": "Stripe client setup for Express.js",
                    "type": "template",
                    "target": "lib/stripe.ts"
                },
                {
                    "path": "packages/templates/express/src/routes/stripe/route.ts",
                    "content": "Main DodoPayments router for Express.js",
                    "type": "template",
                    "target": "routes/stripe/route.ts"
                },
                
                {
                    "path": "packages/templates/express/src/routes/stripe/checkout.ts",
                    "content": "Stripe checkout routes",
                    "type": "template",
                    "target": "routes/stripe/checkout.ts"
                },
                {
                    "path": "packages/templates/express/src/routes/stripe/customer.ts",
                    "content": "Stripe customer routes",
                    "type": "template",
                    "target": "routes/stripe/customer.ts"
                },
                {
                    "path": "packages/templates/express/src/routes/stripe/payments.ts",
                    "content": "Stripe payments routes",
                    "type": "template",
                    "target": "routes/stripe/payments.ts"
                },
                {
                    "path": "packages/templates/express/src/routes/stripe/product.ts",
                    "content": "Stripe product routes",
                    "type": "template",
                    "target": "routes/stripe/product.ts"
                },
                {
                    "path": "packages/templates/express/src/routes/stripe/subscriptions.ts",
                    "content": "Stripe checkout routes",
                    "type": "template",
                    "target": "routes/stripe/subscriptions.ts"
                },
                {
                    "path": "packages/templates/express/src/routes/stripe/webhook.ts",
                    "content": "Webhook handling routes for Express.js",
                    "type": "template",
                    "target": "routes/stripe/webhook.ts"
                },
                {
                    "path": "packages/templates/express/.env.example",
                    "content": "Stripe .env.example for Express.js",
                    "type": "template",
                    "target": ".env.example"
                }
            ],
            "dependencies": [
                "stripe",
                "express",
                "zod",
                "@types/express"
            ]
      },
        {
            "name": "react-dodopayments",
            "description": "DodoPayments template for React.js",
            "framework": "react",
            "files": [
                {
                "path": "packages/templates/react/lib/dodopayments.ts",
                "content": "DodoPayments library for React.js",
                "type": "template",
                "target": "lib/dodopayments.ts"
                },
                {
                "path": "packages/templates/react/hooks/useBilling.ts",
                "content": "Custom React hook for managing DodoPayments billing flows",
                "type": "template",
                "target": "hooks/useBilling.ts"
                },
                {
                "path": "packages/templates/react/.env.example",
                "content": "DodoPayments .env.example for React.js",
                "type": "template",
                "target": ".env.example"
                }
            ],
            "dependencies": [
                "dodopayments",
                "react"
            ]
        },
        {
            "name": "fastify-dodopayments",
            "description": "DodoPayments template for Fastify",
            "framework": "fastify",
            "files": [
                {
                    "path": "packages/templates/fastify/src/lib/dodopayments.ts",
                    "content": "DodoPayments library for Fastify",
                    "type": "template",
                    "target": "lib/dodopayments.ts"
                },
                {
                    "path": "packages/templates/fastify/src/routes/dodopayments/route.ts",
                    "content": "Main DodoPayments routes for Fastify",
                    "type": "template",
                    "target": "routes/dodopayments/route.ts"
                },
                {
                    "path": "packages/templates/fastify/src/routes/dodopayments/checkout.ts",
                    "content": "Checkout routes for Fastify",
                    "type": "template",
                    "target": "routes/dodopayments/checkout.ts"
                },
                {
                    "path": "packages/templates/fastify/src/routes/dodopayments/customer.ts",
                    "content": "Customer management routes for Fastify",
                    "type": "template",
                    "target": "routes/dodopayments/customer.ts"
                },
                {
                    "path": "packages/templates/fastify/src/routes/dodopayments/payments.ts",
                    "content": "Payment routes for Fastify",
                    "type": "template",
                    "target": "routes/dodopayments/payments.ts"
                },
                {
                    "path": "packages/templates/fastify/src/routes/dodopayments/products.ts",
                    "content": "Product management routes for Fastify",
                    "type": "template",
                    "target": "routes/dodopayments/products.ts"
                },
                {
                    "path": "packages/templates/fastify/src/routes/dodopayments/subscriptions.ts",
                    "content": "Subscription management routes for Fastify",
                    "type": "template",
                    "target": "routes/dodopayments/subscriptions.ts"
                },
                {
                    "path": "packages/templates/fastify/src/routes/dodopayments/webhook.ts",
                    "content": "Webhook handling routes for Fastify",
                    "type": "template",
                    "target": "routes/dodopayments/webhook.ts"
                },
                {
                    "path": "packages/templates/fastify/.env.example",
                    "content": "DodoPayments .env.example for Fastify",
                    "type": "template",
                    "target": ".env.example"
                }
            ],
            "dependencies": [
                "dodopayments",
                "standardwebhooks",
                "zod",
                "fastify",
                "fastify-raw-body"
            ]
        },
        {
            "name": "hono-dodopayments",
            "description": "DodoPayments template for Hono",
            "framework": "hono",
            "files": [
                {
                    "path": "packages/templates/hono/src/lib/dodopayments.ts",
                    "content": "DodoPayments library for Hono",
                    "type": "template",
                    "target": "lib/dodopayments.ts"
                },
                {
                    "path": "packages/templates/hono/src/routes/route.ts",
                    "content": "Main DodoPayments router for Hono",
                    "type": "template",
                    "target": "routes/route.ts"
                },
                {
                    "path": "packages/templates/hono/src/routes/dodopayments/checkout.ts",
                    "content": "Checkout routes for Hono",
                    "type": "template",
                    "target": "routes/dodopayments/checkout.ts"
                },
                {
                    "path": "packages/templates/hono/src/routes/dodopayments/customer.ts",
                    "content": "Customer management routes for Hono",
                    "type": "template",
                    "target": "routes/dodopayments/customer.ts"
                },
                {
                    "path": "packages/templates/hono/src/routes/dodopayments/payments.ts",
                    "content": "Payment routes for Hono",
                    "type": "template",
                    "target": "routes/dodopayments/payments.ts"
                },
                {
                    "path": "packages/templates/hono/src/routes/dodopayments/products.ts",
                    "content": "Product management routes for Hono",
                    "type": "template",
                    "target": "routes/dodopayments/products.ts"
                },
                {
                    "path": "packages/templates/hono/src/routes/dodopayments/subscriptions.ts",
                    "content": "Subscription management routes for Hono",
                    "type": "template",
                    "target": "routes/dodopayments/subscriptions.ts"
                },
                {
                    "path": "packages/templates/hono/src/routes/dodopayments/webhook.ts",
                    "content": "Webhook handling routes for Hono",
                    "type": "template",
                    "target": "routes/dodopayments/webhook.ts"
                },
                {
                    "path": "packages/templates/hono/.env.example",
                    "content": "DodoPayments .env.example for Hono",
                    "type": "template",
                    "target": ".env.example"
                }
            ],
            "dependencies": [
                "dodopayments",
                "standardwebhooks",
                "zod",
                "hono"
            ]
<<<<<<< HEAD
        },
=======
},
>>>>>>> 5412c511
        {
            "name": "hono-stripe",
            "description": "Stripe template for Hono",
            "framework": "hono",
            "files": [
                {
                    "path": "packages/templates/hono/src/lib/stripe.ts",
                    "content": "Stripe library for Hono",
                    "type": "template",
                    "target": "lib/stripe.ts"
                },
                {
                    "path": "packages/templates/hono/src/routes/stripe/route.ts",
                    "content": "Main Stripe router for Hono",
                    "type": "template",
                    "target": "routes/route.ts"
                },
                {
                    "path": "packages/templates/hono/src/routes/stripe/checkout.ts",
                    "content": "Checkout routes for Hono",
                    "type": "template",
                    "target": "routes/stripe/checkout.ts"
                },
                {
                    "path": "packages/templates/hono/src/routes/stripe/customer.ts",
                    "content": "Customer management routes for Hono",
                    "type": "template",
                    "target": "routes/stripe/customer.ts"
                },
                {
                    "path": "packages/templates/hono/src/routes/stripe/payments.ts",
                    "content": "Payment routes for Hono",
                    "type": "template",
                    "target": "routes/stripe/payments.ts"
                },
                {
                    "path": "packages/templates/hono/src/routes/stripe/products.ts",
                    "content": "Product management routes for Hono",
                    "type": "template",
                    "target": "routes/stripe/products.ts"
                },
                {
                    "path": "packages/templates/hono/src/routes/stripe/subscriptions.ts",
                    "content": "Subscription management routes for Hono",
                    "type": "template",
                    "target": "routes/stripe/subscriptions.ts"
                },
                {
                    "path": "packages/templates/hono/src/routes/stripe/webhook.ts",
                    "content": "Webhook handling routes for Hono",
                    "type": "template",
                    "target": "routes/stripe/webhook.ts"
                },
                {
                    "path": "packages/templates/hono/.env.example",
                    "content": "Stripe .env.example for Hono",
                    "type": "template",
                    "target": ".env.example"
                }
            ],
            "dependencies": [
                "stripe",
                "standardwebhooks",
                "zod",
                "hono",
                "@hono/zod-validator"
            ]
<<<<<<< HEAD
        }
=======
}
>>>>>>> 5412c511
    ]
}<|MERGE_RESOLUTION|>--- conflicted
+++ resolved
@@ -335,11 +335,7 @@
                 "zod",
                 "hono"
             ]
-<<<<<<< HEAD
         },
-=======
-},
->>>>>>> 5412c511
         {
             "name": "hono-stripe",
             "description": "Stripe template for Hono",
@@ -407,10 +403,7 @@
                 "hono",
                 "@hono/zod-validator"
             ]
-<<<<<<< HEAD
         }
-=======
-}
->>>>>>> 5412c511
+
     ]
 }